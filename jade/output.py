--- conflicted
+++ resolved
@@ -116,13 +116,10 @@
                     file1 = file_name
                 elif file_name.startswith("statepoint"):
                     file2 = file_name
-<<<<<<< HEAD
-=======
             else:
                 raise NotImplementedError(
                     f"The code '{code}' is not currently supported."
                 )
->>>>>>> 130bac59
 
         if file1 is None or (code in ["mcnp", "d1s"] and file2 is None):
             raise FileNotFoundError(
