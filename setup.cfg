[metadata]
name = jade
version = attr: jade.__version__
author = JADE team
author_email = N.A.
description = JADE, a V&V tool for nuclear data libraries and transport codes
long_description = file: README.md
long_description_content_type = text/markdown
# url = https://github.com/pypa/sampleproject
# project_urls =
#     Bug Tracker = https://github.com/pypa/sampleproject/issues
# classifiers =
#     Programming Language :: Python :: 3
#     License :: OSI Approved :: MIT License
#     Operating System :: OS Independent

[options]
# package_dir =
#     = mcparser
packages =
    jade
    jade.resources

python_requires = >=3.9
install_requires =
    pandas
    numjuggler
    tqdm
    xlsxwriter
    openpyxl
    matplotlib
    scipy
    python-docx
    aspose-words
    requests
<<<<<<< HEAD
    f4enix >= 0.7.2
#    openmc @ git+https://github.com/openmc-dev/openmc.git@v0.14.0#egg=openmc
=======
    f4enix >= 0.8.1
>>>>>>> 9086fc07

include_package_data = True

[options.packages.find]
where = jade

[options.entry_points]
console_scripts =
    jade=jade.main:main

[options.package_data]
# Include any *.txt files found in the resources package (but not in its
# subpackages):
* = *.txt

[options.extras_require]
dev =
    pre-commit
    pytest
    pytest-cov
    isort<|MERGE_RESOLUTION|>--- conflicted
+++ resolved
@@ -33,12 +33,8 @@
     python-docx
     aspose-words
     requests
-<<<<<<< HEAD
-    f4enix >= 0.7.2
+    f4enix >= 0.8.1
 #    openmc @ git+https://github.com/openmc-dev/openmc.git@v0.14.0#egg=openmc
-=======
-    f4enix >= 0.8.1
->>>>>>> 9086fc07
 
 include_package_data = True
 
