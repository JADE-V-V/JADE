--- conflicted
+++ resolved
@@ -222,29 +222,29 @@
         processor = ExcelProcessor(ROOT_RAW, tmpdir, cfg, codelibs)
         processor.process()
 
-<<<<<<< HEAD
+    def test_FNG_BKT(self, tmpdir):
+        with as_file(
+            files(default_cfg).joinpath("benchmarks_pp/excel/FNG-BKT.yaml")
+        ) as file:
+            cfg = ConfigExcelProcessor.from_yaml(file)
+        codelibs = [("exp", "exp"), ("mcnp", "JEFF 3.3")]
+        processor = ExcelProcessor(ROOT_RAW, tmpdir, cfg, codelibs)
+        processor.process()
+
+    def test_FNG_SDDR(self, tmpdir):
+        with as_file(
+            files(default_cfg).joinpath("benchmarks_pp/excel/FNG-SDDR.yaml")
+        ) as file:
+            cfg = ConfigExcelProcessor.from_yaml(file)
+        codelibs = [("exp", "exp"), ("d1s", "lib 2")]
+        processor = ExcelProcessor(ROOT_RAW, tmpdir, cfg, codelibs)
+        processor.process()
+
     def test_TUD_Fe(self, tmpdir):
         with as_file(
             files(default_cfg).joinpath("benchmarks_pp/excel/TUD-Fe.yaml")
         ) as file:
             cfg = ConfigExcelProcessor.from_yaml(file)
         codelibs = [("exp", "exp"), ("mcnp", "FENDL 3.1d")]
-=======
-    def test_FNG_BKT(self, tmpdir):
-        with as_file(
-            files(default_cfg).joinpath("benchmarks_pp/excel/FNG-BKT.yaml")
-        ) as file:
-            cfg = ConfigExcelProcessor.from_yaml(file)
-        codelibs = [("exp", "exp"), ("mcnp", "JEFF 3.3")]
-        processor = ExcelProcessor(ROOT_RAW, tmpdir, cfg, codelibs)
-        processor.process()
-
-    def test_FNG_SDDR(self, tmpdir):
-        with as_file(
-            files(default_cfg).joinpath("benchmarks_pp/excel/FNG-SDDR.yaml")
-        ) as file:
-            cfg = ConfigExcelProcessor.from_yaml(file)
-        codelibs = [("exp", "exp"), ("d1s", "lib 2")]
->>>>>>> a56856fa
         processor = ExcelProcessor(ROOT_RAW, tmpdir, cfg, codelibs)
         processor.process()