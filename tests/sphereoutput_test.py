--- conflicted
+++ resolved
@@ -41,11 +41,7 @@
 from f4enix.input.libmanager import LibManager
 from jade.status import Status
 from jade.__version__ import __version__
-<<<<<<< HEAD
 from jade.output import MCNPoutput
-=======
-
->>>>>>> ccbb1b29
 import jade.sphereoutput as sout
 
 
@@ -106,10 +102,7 @@
             metadata = json.load(f)
         assert metadata["jade_run_version"] == "0.0.1"
         assert metadata["jade_version"] == __version__
-<<<<<<< HEAD
-=======
         assert metadata["code_version"] == "6.2"
->>>>>>> ccbb1b29
 
         sphere_31c = sout.SphereOutput("31c", "mcnp", "Sphere", session_mock)
         sphere_31c.single_postprocess()
@@ -152,18 +145,6 @@
         assert 0.000227628 == pytest.approx(tally_errors[176])
         assert 0.10131285308571429 == pytest.approx(errors[1]["Neutron Spectra"])
         assert "M10" == results[1]["Zaid"]
-<<<<<<< HEAD
-=======
-
-
-# Files
-OUTP_SDDR = os.path.join(
-    cp, "TestFiles", "sphereoutput", "SphereSDDR_11023_Na-23_102_o"
-)
-OUTM_SDDR = os.path.join(
-    cp, "TestFiles", "sphereoutput", "SphereSDDR_11023_Na-23_102_m"
-)
->>>>>>> ccbb1b29
 
 
 class MockSphereSDDRoutput(sout.SphereSDDRoutput):
@@ -237,9 +218,6 @@
         # print(results)
         # print(errors)
         # print(stat_checks)
-<<<<<<< HEAD
-        # print(results.columns)
-=======
         # print(results.columns)
 
     def test_full_comparison(self, tmpdir, lm: LibManager):
@@ -265,5 +243,4 @@
         assert isinstance(vals, pd.Series)
         assert isinstance(errors, pd.Series)
         assert len(vals) == 23
-        assert len(errors) == 23
->>>>>>> ccbb1b29
+        assert len(errors) == 23