from __future__ import annotations

import logging
import math

import numpy as np
import pandas as pd

from jade.config.excel_config import ComparisonType
from jade.config.raw_config import TallyConcatOption, TallyModOption


# --- functions to modify tallies ---
def by_lethargy(tally: pd.DataFrame) -> pd.DataFrame:
    """Convert values by energy into values by unit lethargy."""
    # Energies for lethargy computation
    energies = tally["Energy"].values
    flux = tally["Value"].values

    ergs = [1e-10]  # Additional "zero" energy for lethargy computation
    ergs.extend(energies.tolist())
    ergs = np.array(ergs)

    flux = flux / np.log(ergs[1:] / ergs[:-1])

    tally["Value"] = flux
    return tally


def by_energy(tally: pd.DataFrame) -> pd.DataFrame:
    """Convert values by energy into values by unit energy."""
    return divide_by_bin(tally, "Energy")


def divide_by_bin(tally: pd.DataFrame, column_name: str) -> pd.DataFrame:
    """Convert values by time into values by unit time."""
    bins = tally[column_name].values
    flux = tally["Value"].values

    bin_intervals = [1e-10]  # Additional "zero" bin
    bin_intervals.extend(bins.tolist())
    bin_intervals = np.array(bin_intervals)

<<<<<<< HEAD
    flux = flux / np.abs(ergs[1:] - ergs[:-1])
=======
    flux = flux / (bin_intervals[1:] - bin_intervals[:-1])
>>>>>>> 218c47d1
    tally["Value"] = flux
    return tally


def condense_groups(
    tally: pd.DataFrame, bins: list[float] | None = None, group_column: str = "Energy"
) -> pd.DataFrame:
    """Condense the tally into groups. Mostly used to obtain coarser energy groups.
    If no values are ancountered in a group the group is not included in the output.

    Parameters
    ----------
    tally : pd.DataFrame
        tally dataframe to modify
    bins : list[float], optional
        bin values of the groups. By default None
    group_column : str, optional
        the column onto which perform the grouping, by default "Energy"

    Returns
    -------
    pd.DataFrame
        modified tally
    """
    tally["abs err"] = tally["Error"] * tally["Value"]
    rows = []
    min_e = bins[0]
    for max_e in bins[1:]:
        # get the rows that have Energy between min_e and max_e
        df = tally[(tally[group_column] >= min_e) & (tally[group_column] < max_e)]
        # do the srt of sum of squares of absolute errors
        square_err = 0
        for _, row in df.iterrows():
            square_err += row["abs err"] ** 2
        srss_err = math.sqrt(square_err)
        df = df.sum()
        with np.errstate(divide="ignore", invalid="ignore"):
            # it is ok to get some NaN if value is zero
            df["Error"] = srss_err / df["Value"]
        del df["abs err"]
        del df[group_column]  # avoid warning
        df[group_column] = f"{min_e} - {max_e}"
        rows.append(df)
        min_e = max_e
    return pd.DataFrame(rows).dropna()


def scale(
    tally: pd.DataFrame, factor: int | float | list = 1, column: str = "Value"
) -> pd.DataFrame:
    """Scale the tally values."""
    if isinstance(factor, list):
        factor2apply = np.array(factor)
    else:
        factor2apply = float(factor)
    tally[column] = tally[column] * factor2apply
    return tally


def no_action(tally: pd.DataFrame) -> pd.DataFrame:
    """Do nothing to the tally."""
    return tally


def select_subset(tally: pd.DataFrame, column: str, values: list) -> pd.DataFrame:
    """Select a subset of the tally based on the provided column and values."""
    return tally.set_index(column).loc[values].reset_index()


def replace_column(
    tally: pd.DataFrame, column: str | None = None, values: dict | None = None
) -> pd.DataFrame:
    """Replace the values of a column based on the provided dictionary."""
    tally[column] = tally[column].replace(values)
    return tally


def add_column(tally: pd.DataFrame, column: str, values: list) -> pd.DataFrame:
    """Add a new column to the tally with the provided values."""
    tally[column] = values
    return tally


def add_column_with_dict(
    tally: pd.DataFrame, ref_column: str, values: dict, new_columns: list[str]
) -> pd.DataFrame:
    """Add a new column to the tally with the provided values."""
    # create a new column with the values from the dictionary
    for i, new_column in enumerate(new_columns):
        vals = []
        for idx, row in tally.iterrows():
            key = row[ref_column]
            vals.append(values[key][i])
        tally[new_column] = vals
    return tally


def keep_last_row(tally: pd.DataFrame) -> pd.DataFrame:
    """Keep only the last row of the tally."""
    return tally.iloc[-1:]


def groupby(tally: pd.DataFrame, by: str, action: str) -> pd.DataFrame:
    """Group the tally by the group_column."""
    # Exclude the error column from the manipulation. The errror needs to be recomputed
    # as the squared root of the sum of the squared errors.
    if by not in tally.columns and by != "all":
        logging.debug(f"Groupby column {by} not found in the tally")
        return tally

    if by == "all":
        grouped = tally
        error = np.sqrt((tally["Error"] ** 2).sum())
    else:
        error_df = tally.set_index(by)["Error"]
        rows = []
        for idx_val in error_df.index.unique():
            subset = error_df.loc[idx_val]
            err = np.sqrt(np.sum(subset**2))
            rows.append(err)
        error = pd.Series(rows, name="Error")
        grouped = tally.groupby(by, sort=False)

    if action == "sum":
        df = grouped.sum()
    elif action == "mean":
        df = grouped.mean()
    elif action == "max":
        df = grouped.max()
    elif action == "min":
        df = grouped.min()

    if isinstance(df, pd.Series):
        # a series has been created but we want a df
        df = df.to_frame().T
    else:
        df.reset_index(inplace=True)

    df["Error"] = error

    return df


def delete_cols(tally: pd.DataFrame, cols: list[str]) -> pd.DataFrame:
    """Delete the columns from the tally."""
    return tally.drop(columns=cols)


def format_decimals(tally: pd.DataFrame, decimals: dict[str, int]) -> pd.DataFrame:
    """Fix the number of decimals for the data in each column of the tally."""
    for col, dec in decimals.items():
        try:
            tally[col] = tally[col].astype(float).round(dec)
        except KeyError:
            logging.debug(f"Column {col} not found in the tally.")
    return tally


def tof_to_energy(
    tally: pd.DataFrame, m: float = 939.5654133, L: float = 1
) -> pd.DataFrame:
    """
    Convert from TOF to energy domain. Time needs to be in seconds.

    Parameters
    ----------
    tally : pd.DataFrame
        tally dataframe to modify
    m: float
        mass of the particle in MeV/c^2. Default is neutron mass
    L: float
        distance between source and detection in meters. Default is 1.
    """
    c = 299792458  # m/s
    energy = m * (
        1 / np.sqrt(1 - (L / (c * tally["Time"].astype(float).values)) ** 2) - 1
    )
    tally["Energy"] = energy
    return tally


MOD_FUNCTIONS = {
    TallyModOption.LETHARGY: by_lethargy,
    TallyModOption.SCALE: scale,
    TallyModOption.NO_ACTION: no_action,
    TallyModOption.BY_ENERGY: by_energy,
    TallyModOption.BY_BIN: divide_by_bin,
    TallyModOption.CONDENSE_GROUPS: condense_groups,
    TallyModOption.REPLACE: replace_column,
    TallyModOption.ADD_COLUMN: add_column,
    TallyModOption.ADD_COLUMN_WITH_DICT: add_column_with_dict,
    TallyModOption.KEEP_LAST_ROW: keep_last_row,
    TallyModOption.GROUPBY: groupby,
    TallyModOption.DELETE_COLS: delete_cols,
    TallyModOption.FORMAT_DECIMALS: format_decimals,
    TallyModOption.TOF_TO_ENERGY: tof_to_energy,
    TallyModOption.SELECT_SUBSET: select_subset,
}


# --- functions to combine tallies ---
def sum_tallies(tallies: list[pd.DataFrame]) -> pd.DataFrame:
    """Sum all tallies. Value is sum, rel error is recomputed"""
    value = tallies[0]["Value"]
    error = tallies[0]["Error"]
    for tally in tallies[1:]:
        value, error = compare_data(
            value,
            -tally["Value"],
            error,
            tally["Error"],
            ComparisonType.ABSOLUTE,
            ignore_index=True,
        )  # Use of the substraction function with a negative sign in the second value to perform a sum

    df = tallies[0].copy()
    df["Value"] = value
    df["Error"] = error

    return df


def subtract_tallies(tallies: list[pd.DataFrame]) -> pd.DataFrame:
    """Subtract all tallies."""
    value = tallies[0]["Value"]
    error = tallies[0]["Error"]
    for tally in tallies[1:]:
        value, error = compare_data(
            value,
            tally["Value"],
            error,
            tally["Error"],
            ComparisonType.ABSOLUTE,
            ignore_index=True,
        )

    df = tallies[0].copy()
    df["Value"] = value
    df["Error"] = error

    return df


def concat_tallies(tallies: list[pd.DataFrame]) -> pd.DataFrame:
    """Concatenate all tallies."""
    return pd.concat(tallies)


def no_concat(tallies: list[pd.DataFrame]) -> pd.DataFrame:
    """Do nothing to the tallies."""
    assert len(tallies) == 1
    return tallies[0]


def ratio(tallies: list[pd.DataFrame]) -> pd.DataFrame:
    """Ratio of the tallies."""
    if len(tallies) != 2:
        raise ValueError("Only two tallies can be used for ratio")

    value, error = compare_data(
        tallies[1]["Value"],
        tallies[0]["Value"],
        tallies[1]["Error"],
        tallies[0]["Error"],
        ComparisonType.RATIO,
        ignore_index=True,
    )

    df = tallies[0].copy()
    df["Value"] = value
    df["Error"] = error

    return df


CONCAT_FUNCTIONS = {
    TallyConcatOption.SUM: sum_tallies,
    TallyConcatOption.CONCAT: concat_tallies,
    TallyConcatOption.NO_ACTION: no_concat,
    TallyConcatOption.SUBTRACT: subtract_tallies,
    TallyConcatOption.RATIO: ratio,
}


def compare_data(
    val1: pd.Series,
    val2: pd.Series,
    err1: pd.Series,
    err2: pd.Series,
    comparison_type: ComparisonType,
    ignore_index=False,
) -> tuple[pd.Series | np.ndarray, pd.Series | np.ndarray]:
    """Returns the values and propagated errors for the chosen comparison between two data sets."""
    error = []
    if ignore_index:
        val1 = val1.values
        val2 = val2.values

    if comparison_type == ComparisonType.ABSOLUTE:
        value = val1 - val2
        for v1, v2, e1, e2 in zip(val1, val2, err1, err2):
            if v1 != v2:
                error.append(
                    np.sqrt((v1 * e1) ** 2 + (v2 * e2) ** 2) / (v1 - v2)
                )  # relative error propagation for substraction
            else:
                error.append(
                    e1 + e2
                )  # Conservative choice, only applied if the values are equal
    elif comparison_type == ComparisonType.PERCENTAGE:
        value = (val1 - val2) / val1 * 100
        for v1, v2, e1, e2 in zip(val1, val2, err1, err2):
            if v1 != v2:
                error.append(
                    np.sqrt((v1 * v2 * e1) ** 2 + (v2 * e2) ** 2) / (v1 - v2)
                )  # relative error propagation for percentage
            else:
                error.append(
                    e1 + e2
                )  # Conservative choice, only applied if the values are equal
    elif comparison_type == ComparisonType.RATIO:
        value = val2 / val1  # reference / target
        error = np.sqrt(err1**2 + err2**2)  # relative error propagation for ratio

    if not ignore_index:
        error = pd.Series(error)
        error.index = val1.index
    else:
        error = np.array(error)
    return value, error<|MERGE_RESOLUTION|>--- conflicted
+++ resolved
@@ -41,11 +41,7 @@
     bin_intervals.extend(bins.tolist())
     bin_intervals = np.array(bin_intervals)
 
-<<<<<<< HEAD
-    flux = flux / np.abs(ergs[1:] - ergs[:-1])
-=======
-    flux = flux / (bin_intervals[1:] - bin_intervals[:-1])
->>>>>>> 218c47d1
+    flux = flux / np.abs((bin_intervals[1:] - bin_intervals[:-1]))
     tally["Value"] = flux
     return tally
 
