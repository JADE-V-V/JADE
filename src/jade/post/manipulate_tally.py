--- conflicted
+++ resolved
@@ -85,19 +85,13 @@
     return pd.DataFrame(rows).dropna()
 
 
-<<<<<<< HEAD
-def scale(tally: pd.DataFrame, factor: int | float = 1, column: str = "Value") -> pd.DataFrame:
-    """Scale the tally values."""
-    tally[column] = tally[column] * float(factor)
-=======
-def scale(tally: pd.DataFrame, factor: int | float | list = 1) -> pd.DataFrame:
+def scale(tally: pd.DataFrame, factor: int | float | list = 1, column: str = "Value") -> pd.DataFrame:
     """Scale the tally values."""
     if isinstance(factor, list):
         factor2apply = np.array(factor)
     else:
         factor2apply = factor
-    tally["Value"] = tally["Value"] * factor2apply
->>>>>>> c61cd1f9
+    tally[column] = tally[column] * factor2apply
     return tally
 
 
@@ -170,22 +164,6 @@
     """Delete the columns from the tally."""
     return tally.drop(columns=cols)
 
-def tof_to_energy(tally: pd.DataFrame, m: float = 939.5654133, L: float = 1) -> pd.DataFrame:
-    """
-    Convert from TOF to energy domain. Time needs to be in seconds.
-
-    Parameters
-    ----------
-    m: float
-        mass of the particle in MeV/c^2. Default is neutron mass
-    L: float
-        distance between source and detection in meters. Default is 1.
-    """
-    c = 3e8 # m/s
-    energy = m*(1/np.sqrt(1-(L/(c*tally['Time'].astype(float).values))**2)-1)
-    tally["Energy"] = energy
-    return tally
-
 
 def format_decimals(tally: pd.DataFrame, decimals: dict[str, int]) -> pd.DataFrame:
     """Fix the number of decimals for the data in each column of the tally."""
@@ -197,25 +175,21 @@
     return tally
 
 
-def tof_to_energy(
-    tally: pd.DataFrame, m: float = 939.5654133, L: float = 1
-) -> pd.DataFrame:
+def tof_to_energy(tally: pd.DataFrame, m: float = 939.5654133, L: float = 1) -> pd.DataFrame:
     """
-    Convert from time of lights to energy
+    Convert from TOF to energy domain. Time needs to be in seconds.
 
     Parameters
     ----------
     tally : pd.DataFrame
         tally dataframe to modify
-    m : float, optional
-        mass of the particle in MeV/c^2, by default 939.5654133 (Neutron mass)
-    L : float, optional
-        distance of the detector, by default 1.0
-
+    m: float
+        mass of the particle in MeV/c^2. Default is neutron mass
+    L: float
+        distance between source and detection in meters. Default is 1.
     """
-
     c = 299792458  # m/s
-    energy = m * (1 / np.sqrt(1 - (L / (c * tally["time"])) ** 2) - 1)
+    energy = m*(1/np.sqrt(1-(L/(c*tally['time'].astype(float).values))**2)-1)
     tally["Energy"] = energy
     return tally
 
@@ -231,12 +205,8 @@
     TallyModOption.KEEP_LAST_ROW: keep_last_row,
     TallyModOption.GROUPBY: groupby,
     TallyModOption.DELETE_COLS: delete_cols,
-<<<<<<< HEAD
-    TallyModOption.TOF: tof_to_energy
-=======
     TallyModOption.FORMAT_DECIMALS: format_decimals,
     TallyModOption.TOF_TO_ENERGY: tof_to_energy,
->>>>>>> c61cd1f9
 }
 
 
