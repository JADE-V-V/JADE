[build-system]
requires = ["setuptools >= 69.5.1", "setuptools_scm[toml]>=8.1.0"]
build-backend = "setuptools.build_meta"

[project]
name = "jadevv"
license = {file = "LICENSE"}
dynamic = ["version"]
authors = [
  { name="JADE dev team", email="sc-radiationtransport@f4e.europa.eu" },
]
description = "JADE, a V&V tool for nuclear data libraries and transport codes"
readme = "README.md"
requires-python = ">=3.10"
classifiers = [
    "Programming Language :: Python :: 3",
    "License :: OSI Approved :: European Union Public Licence 1.2 (EUPL 1.2)",
    "Operating System :: OS Independent",
]
dependencies = [
    "pandas",
    "numjuggler",
    "tqdm",
    "xlsxwriter",
    "openpyxl",
    "matplotlib",
    "scipy",
    "python-docx",
    "aspose-words",
    "requests",
    "f4enix >= 0.15.0",
    "pyyaml",
<<<<<<< HEAD
    "ttkthemes",
    "seaborn",
    "python-gitlab"
=======
    "seaborn"
>>>>>>> 85bdf25d
]

[project.optional-dependencies]
dev = [
    "pytest",
    "pytest-cov",
    "pytest-xvfb",  # needed for headless display
    "ruff",  # best formatter that should be used by everybody
    'ttkthemes'
]
ui = [
    "ttkthemes"
]

[project.urls]
Homepage = "https://github.com/JADE-V-V/JADE"
Repository = "https://github.com/JADE-V-V/JADE"
Documentation = "https://jade-a-nuclear-data-libraries-vv-tool.readthedocs.io/en/latest/"

# [project.scripts]
# jade = "jade.main:main"

[tool.setuptools_scm]
write_to = "src/_version.py"

[tool.setuptools.package-dir]
jade = 'src/jade'

[tool.setuptools.package-data]
"*" = ["*.txt", '*.csv', '*.sh', '*.cmd', '*.docx', '*.ico']
<|MERGE_RESOLUTION|>--- conflicted
+++ resolved
@@ -30,13 +30,8 @@
     "requests",
     "f4enix >= 0.15.0",
     "pyyaml",
-<<<<<<< HEAD
-    "ttkthemes",
     "seaborn",
     "python-gitlab"
-=======
-    "seaborn"
->>>>>>> 85bdf25d
 ]
 
 [project.optional-dependencies]
