--- conflicted
+++ resolved
@@ -304,11 +304,7 @@
                 outp = self._exp_points_group_plot_CE(test_name=self.testname)
 
         # --- Experimental Points Plot ---
-<<<<<<< HEAD
         elif plot_type == PlotType.DISCRETE_EXP:
-=======
-        elif plot_type == "Discrete Experimental points":
->>>>>>> 9acf14be
             outp = self._exp_points_discreet_plot()
 
         # --- Grouped bars chart ---
