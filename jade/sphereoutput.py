# -*- coding: utf-8 -*-
"""
Created on Thu Jan  2 10:36:38 2020

@author: Davide Laghi

Copyright 2021, the JADE Development Team. All rights reserved.

This file is part of JADE.

JADE is free software: you can redistribute it and/or modify
it under the terms of the GNU General Public License as published by
the Free Software Foundation, either version 3 of the License, or
(at your option) any later version.

JADE is distributed in the hope that it will be useful,
but WITHOUT ANY WARRANTY; without even the implied warranty of
MERCHANTABILITY or FITNESS FOR A PARTICULAR PURPOSE.  See the
GNU General Public License for more details.

You should have received a copy of the GNU General Public License
along with JADE.  If not, see <http://www.gnu.org/licenses/>.
"""
from __future__ import annotations

# import pythoncom
import math
import os
import shutil
import sys

from typing import TYPE_CHECKING

import numpy as np
import pandas as pd
import openpyxl

# import openpyxl
# from openpyxl.utils.dataframe import dataframe_to_rows
from tqdm import tqdm
from xlsxwriter.utility import xl_rowcol_to_cell

import jade.atlas as at
import jade.excelsupport as exsupp
import jade.plotter as plotter
from jade.configuration import Configuration
from jade.output import BenchmarkOutput, MCNPoutput, OpenMCOutput

if TYPE_CHECKING:
    from jade.main import Session


class SphereOutput(BenchmarkOutput):
    def __init__(self, lib, code, testname: str, session: Session):
        super().__init__(lib, code, testname, session)

        # Load the settings for zaids and materials
        mat_path = os.path.join(self.cnf_path, "MaterialsSettings.csv")
        self.mat_settings = pd.read_csv(mat_path, sep=",").set_index("Symbol")

        zaid_path = os.path.join(self.cnf_path, "ZaidSettings.csv")
        self.zaid_settings = pd.read_csv(zaid_path, sep=",").set_index("Z")

    def single_postprocess(self):
        """
        Execute the full post-processing of a single library (i.e. excel,
        raw data and atlas)

        Returns
        -------
        None.

        """
        print(" Generating Excel Recap...")
        self.pp_excel_single()
        print(" Dumping Raw Data...")
        self.print_raw()
        print(" Generating plots...")
        self._generate_single_plots()
        

    def _generate_single_plots(self):
        """
        Generate all the requested plots in a temporary folder

        Parameters
        ----------
        outpath : str or path
            path to the temporary folder where to store plots.

        Returns
        -------
        None.

        """

        for code, outputs in self.outputs.items():
<<<<<<< HEAD
            print(type(list(outputs.values())[0]))
            # edited by T. Wheeler. Not super happy with this solution, maybe JADE should be refactored to loop through each
            # code from the config to help with handling the differences between codes?
            if isinstance(list(outputs.values())[0], SphereMCNPoutput):
                outpath = os.path.join(self.atlas_path_mcnp, "tmp")
                tally_info = [
                    (
                        2,
                        "Averaged Neutron Flux (175 groups)",
                        "Neutron Flux",
                        r"$\#/cm^2$",
                    ),
                    (32, "Averaged Gamma Flux (24 groups)", "Gamma Flux", r"$\#/cm^2$"),
                ]
            if isinstance(list(outputs.values())[0], SphereOpenMCoutput):
                outpath = os.path.join(self.atlas_path_openmc, "tmp")
=======
            # edited by T. Wheeler. openmc requires separate tally numbers which is accounted for here
            outpath = os.path.join(self.atlas_path, "tmp")
            os.mkdir(outpath)
            if self.openmc:
>>>>>>> adfa602d
                tally_info = [
                    (
                        4,
                        "Averaged Neutron Flux (175 groups)",
                        "Neutron Flux",
                        r"$\#/cm^2$",
                    ),
                    (14, "Averaged Gamma Flux (24 groups)", "Gamma Flux", r"$\#/cm^2$"),
                ]
            else:
                tally_info = [
                (2, "Averaged Neutron Flux (175 groups)", "Neutron Flux", r"$\#/cm^2$"),
                (32, "Averaged Gamma Flux (24 groups)", "Gamma Flux", r"$\#/cm^2$")
                ]
            for tally, title, quantity, unit in tally_info:
                print(" Plotting tally n." + str(tally))
                for zaidnum, output in tqdm(outputs.items()):
                    title = title
                    tally_data = output.tallydata.set_index("Tally N.").loc[tally]
                    energy = tally_data["Energy"].values
                    values = tally_data["Value"].values
                    error = tally_data["Error"].values
                    lib_name = self.session.conf.get_lib_name(self.lib)
                    lib = {
                        "x": energy,
                        "y": values,
                        "err": error,
                        "ylabel": str(zaidnum) + " (" + lib_name + ")",
                    }
                    data = [lib]
                    outname = str(zaidnum) + "-" + self.lib + "-" + str(tally)
                    plot = plotter.Plotter(
                        data,
                        title,
                        outpath,
                        outname,
                        quantity,
                        unit,
                        "Energy [MeV]",
                        self.testname,
                    )
                    plot.plot("Binned graph")

            self._build_atlas(outpath)

    def _build_atlas(self, outpath):
        """
        Build the atlas using all plots contained in directory

        Parameters
        ----------
        outpath : str or path
            temporary folder containing all plots.

        Returns
        -------
        None.

        """
        atlas_path = os.path.join(outpath, "..")
        # Printing Atlas
        template = os.path.join(self.path_templates, "AtlasTemplate.docx")
        if self.single:
            name = self.lib
        else:
            name = self.name

        atlas = at.Atlas(template, "Sphere " + name)
        atlas.build(outpath, self.session.lib_manager, self.mat_settings)
        atlas.save(atlas_path)
        # Remove tmp images
        shutil.rmtree(outpath)

    def compare(self):
        """
        Execute the full post-processing of a comparison of libraries
        (i.e. excel, and atlas)

        Returns
        -------
        None.

        """
        print(" Generating Excel Recap...")
        self.pp_excel_comparison()
        print(" Creating Atlas...")
        # outpath = os.path.join(self.atlas_path, 'tmp')
        # os.mkdir(outpath)
        # Recover all libraries and zaids involved
        libraries, allzaids, outputs = self._get_organized_output()

        globalname = ""
        for lib in self.lib:
            globalname = globalname + lib + "_Vs_"

        globalname = globalname[:-4]

        # Plot everything
        print(" Generating Plots Atlas...")
        self._generate_plots(libraries, allzaids, outputs, globalname)

    def _generate_plots(self, libraries, allzaids, outputs, globalname):
        for code, code_outputs in self.outputs.items():
            if code == "mcnp":
                tally_info = [
                    (
                        2,
                        "Averaged Neutron Flux (175 groups)",
                        "Neutron Flux",
                        r"$\#/cm^2$",
                    ),
                    (32, "Averaged Gamma Flux (24 groups)", "Gamma Flux", r"$\#/cm^2$"),
                ]
                outpath = os.path.join(self.atlas_path, "tmp")
            if code == "openmc":
                tally_info = [
                    (
                        4,
                        "Averaged Neutron Flux (175 groups)",
                        "Neutron Flux",
                        r"$\#/cm^2$",
                    ),
                    (14, "Averaged Gamma Flux (24 groups)", "Gamma Flux", r"$\#/cm^2$"),
                ]
                outpath = os.path.join(self.atlas_path, "tmp")
            if not os.path.exists(outpath):
                os.mkdir(outpath)
            for tally, title, quantity, unit in tally_info:
                print(" Plotting tally n." + str(tally))
                for zaidnum in tqdm(allzaids):
                    # title = title
                    data = []
                    for library, lib_outputs in code_outputs.items():
                        try:  # Zaid could not be common to the libraries
                            tally_data = (
                                lib_outputs[zaidnum]
                                .tallydata.set_index("Tally N.")
                                .loc[tally]
                            )
                            # print(lib_outputs[zaidnum])
                            energy = tally_data["Energy"].values
                            values = tally_data["Value"].values
                            error = tally_data["Error"].values
                            lib_name = self.session.conf.get_lib_name(library)
                            lib = {
                                "x": energy,
                                "y": values,
                                "err": error,
                                "ylabel": str(zaidnum) + " (" + str(lib_name) + ")",
                            }
                            data.append(lib)
                        except KeyError:
                            # It is ok, simply nothing to plot here
                            pass

                    outname = str(zaidnum) + "-" + globalname + "-" + str(tally)
                    plot = plotter.Plotter(
                        data,
                        title,
                        outpath,
                        outname,
                        quantity,
                        unit,
                        "Energy [MeV]",
                        self.testname,
                    )
                    try:
                        plot.plot("Binned graph")
                    except IndexError:
                        print(data)

            self._build_atlas(outpath)

    def _get_organized_output(self):
        libraries = []
        outputs = []
        zaids = []
        for code, library_outputs in self.outputs.items():
            for libname, outputslib in library_outputs.items():
                libraries.append(libname)
                outputs.append(outputslib)
                zaids.append(list(outputslib.keys()))
        # Extend list to all zaids
        allzaids = zaids[0]
        for zaidlist in zaids[1:]:
            allzaids.extend(zaidlist)
        allzaids = set(allzaids)  # no duplicates

        return libraries, allzaids, outputs

    def _read_mcnp_output(self):
        """Reads all MCNP outputs from a library

        Returns
        -------
            outputs : dic
                Dictionary of MCNP sphere output objects used in plotting, keys are material name or ZAID number
            results : dic
                Dictionary of overview of Tally values for each material/ZAID, returns either all values > 0 for
                tallies with postiive values only, all Values = 0 for empty tallies, and returns the corresponding
                tally bin if it finds any negative values. Contents of the "Values" worksheet.
            errors : dic
                Dictionary of average errors for each tally for each material/Zaid. Contents of the "Errors" worksheet.
            stat_checks : dic
                Dictionary the MCNP statistical check results for each material/ZAID. Contents of the "Statistical
                Checks" Worksheet.
        """
        # Get results
        results = []
        errors = []
        stat_checks = []
        outputs = {}
        # test_path_mcnp = os.path.join(self.test_path, "mcnp")
        for folder in os.listdir(self.test_path):
            results_path = os.path.join(self.test_path, folder, "mcnp")
            pieces = folder.split("_")
            # Get zaid
            zaidnum = pieces[-2]
            # Check for material exception
            if zaidnum == "Sphere":
                zaidnum = pieces[-1].upper()
                zaidname = self.mat_settings.loc[zaidnum, "Name"]
            else:
                zaidname = pieces[-1]
            # Get mfile
            for file in os.listdir(results_path):
                if file[-1] == "m":
                    mfile = file
                elif file[-1] == "o":
                    ofile = file
            # Parse output
            output = SphereMCNPoutput(
                os.path.join(results_path, mfile), os.path.join(results_path, ofile)
            )
            outputs[zaidnum] = output
            # Adjourn raw Data
            self.raw_data["mcnp"][zaidnum] = output.tallydata
            # Recover statistical checks
            st_ck = output.stat_checks
            # Recover results and precisions
            res, err = output.get_single_excel_data(
                ["2", "4", "6", "12", "14", "24", "34", "22", "32", "44", "46"]
            )
            for dic in [res, err, st_ck]:
                dic["Zaid"] = zaidnum
                dic["Zaid Name"] = zaidname
            results.append(res)
            errors.append(err)
            stat_checks.append(st_ck)
        return outputs, results, errors, stat_checks

    def _read_serpent_output(self):
        """Reads all Serpent outputs from a library

        NOT YET IMPLEMENTED

        Returns
        -------
            outputs : dic
                Dictionary of Serpent sphere output objects used in plotting, keys are material name or ZAID number
            results : dic
                Dictionary of overview of Tally values for each material/ZAID, returns either all values > 0 for
                tallies with postiive values only, all Values = 0 for empty tallies, and returns the corresponding
                tally bin if it finds any negative values. Contents of the "Values" worksheet.
            errors : dic
                Dictionary of average errors for each tally for each material/Zaid. Contents of the "Errors" worksheet.
        """
        # Get results
        results = []
        errors = []
        stat_checks = []
        outputs = {}
        test_path_serpent = os.path.join(self.test_path, "serpent")
        for folder in os.listdir(test_path_serpent):
            # Call parser here
            continue
        return outputs, results, errors, stat_checks

    def _read_openmc_output(self):
        """Reads all OpenMC outputs from a library

        Returns
        -------
            outputs : dic
                Dictionary of OpenMC sphere output objects used for plotting, keys are material name or ZAID number
            results : dic
                Dictionary of overview of Tally values for each material/ZAID, returns either all values > 0 for
                tallies with postiive values only, all Values = 0 for empty tallies, and returns the corresponding
                tally bin if it finds any negative values. Contents of the "Values" worksheet.
            errors : dic
                Dictionary of average errors for each tally for each material/Zaid. Contents of the "Errors" worksheet.
        """
        # Get results
        results = []
        errors = []
        # stat_checks = []
        outputs = {}
        # test_path_openmc = os.path.join(self.test_path, "openmc")
        for folder in os.listdir(self.test_path):
            results_path = os.path.join(self.test_path, folder, "openmc")
            pieces = folder.split("_")
            # Get zaid
            zaidnum = pieces[-2]
            # Check for material exception
            if zaidnum == "Sphere":
                zaidnum = pieces[-1].upper()
                zaidname = self.mat_settings.loc[zaidnum, "Name"]
            else:
                zaidname = pieces[-1]
            # Parse output
            output = SphereOpenMCoutput(os.path.join(results_path, "tallies.out"))
            outputs[zaidnum] = output
            # Adjourn raw Data
            self.raw_data["openmc"][zaidnum] = output.tallydata
            # Recover statistical checks
            # st_ck = output.stat_checks
            # Recover results and precisions
            res, err = output.get_single_excel_data(["4", "14"])
            for dic in [res, err]:
                dic["Zaid"] = zaidnum
                dic["Zaid Name"] = zaidname
            results.append(res)
            errors.append(err)
            # stat_checks.append(st_ck)
        return (
            outputs,
            results,
            errors,
        )  # stat_checks

    def _generate_dataframe(self, results, errors, stat_checks=None):
        """Function to turn the output of the read_{code}_output functions into DataFrames
           for use with xlsxwriter

        Arguments
        ------
            results (dic): dictionary of tally summaries for each material/ZAID.
            errors (dic): dictionaty of average tally errors across all energy bins.
            stat_checks (dic, optional): dictionary containing results of MCNP statistical checks
            (MCNP only). Defaults to None.

        Returns
        -------
            results (DataFrame): previous dictionary but in DataFrame form
            errors (DataFrame): previous dictionary but in DataFrame form
            stat_checks (DataFrame): previous dictionary but in DataFrame form
        """
        # Generate DataFrames
        results = pd.DataFrame(results)
        errors = pd.DataFrame(errors)

        # Swap Columns and correct zaid sorting
        # results
        for df in [results, errors]:
            df["index"] = pd.to_numeric(df["Zaid"].values, errors="coerce")
            df.sort_values("index", inplace=True)
            del df["index"]

            df.set_index(["Zaid", "Zaid Name"], inplace=True)
            df.reset_index(inplace=True)

        if stat_checks is not None:
            stat_checks = pd.DataFrame(stat_checks)
            stat_checks["index"] = pd.to_numeric(
                stat_checks["Zaid"].values, errors="coerce"
            )
            stat_checks.sort_values("index", inplace=True)
            del stat_checks["index"]

            stat_checks.set_index(["Zaid", "Zaid Name"], inplace=True)
            stat_checks.reset_index(inplace=True)
        return results, errors, stat_checks

    def pp_excel_single(self):
        """
        Generate the single library results excel

        Returns
        -------
        None.

        """
        self.outputs = {}
        self.results = {}
        self.errors = {}
        self.stat_checks = {}

        if self.mcnp:
            outfolder_path = self.excel_path
            # os.makedirs(outfolder_path, exist_ok=True)
            # outpath = os.path.join(self.excel_path_mcnp,'Sphere_single_' + 'MCNP_' + self.lib+'.xlsx')
            outpath = os.path.join(
                outfolder_path, "Sphere_single_" + "MCNP_" + self.lib + ".xlsx"
            )
            outputs, results, errors, stat_checks = self._read_mcnp_output()
            results, errors, stat_checks = self._generate_dataframe(
                results, errors, stat_checks
            )
            self.outputs["mcnp"] = outputs
            self.results["mcnp"] = results
            self.errors["mcnp"] = errors
            self.stat_checks["mcnp"] = stat_checks
            lib_name = self.session.conf.get_lib_name(self.lib)
            # Generate DataFrames
            # results = pd.DataFrame(results)
            # errors = pd.DataFrame(errors)
            # stat_checks = pd.DataFrame(stat_checks)

            # Swap Columns and correct zaid sorting
            # results
            # for df in [results, errors, stat_checks]:
            #    df['index'] = pd.to_numeric(df['Zaid'].values, errors='coerce')
            #    df.sort_values('index', inplace=True)
            #    del df['index']

            #    df.set_index(['Zaid', 'Zaid Name'], inplace=True)
            #    df.reset_index(inplace=True)
            exsupp.sphere_single_excel_writer(
                self, outpath, lib_name, results, errors, stat_checks
            )

        if self.serpent:
            pass

        if self.openmc:
            outfolder_path = self.excel_path
            # os.mkdir(outfolder_path)
            # outpath = os.path.join(self.excel_path_openmc,'Sphere_single_' + 'OpenMC_' + self.lib+'.xlsx')
            outpath = os.path.join(
                outfolder_path, "Sphere_single_" + "OpenMC_" + self.lib + ".xlsx"
            )
            outputs, results, errors = self._read_openmc_output()
            results, errors, stat_checks = self._generate_dataframe(results, errors)
            self.outputs["openmc"] = outputs
            self.results["openmc"] = results
            self.errors["openmc"] = errors
            self.stat_checks["openmc"] = stat_checks

            exsupp.sphere_single_excel_writer(self, outpath, self.lib, results, errors)

        if self.d1s:
            pass

        # template = os.path.join(os.getcwd(), 'templates', 'Sphere_single.xlsx')
        # outpath = os.path.join(self.excel_path, 'Sphere_single_' +
        #                       self.lib+'.xlsx')
        # """
        # # Get results
        # results = []
        # errors = []
        # stat_checks = []
        # outputs = {}
        # for folder in os.listdir(self.test_path):
        #     results_path = os.path.join(self.test_path, folder)
        #     pieces = folder.split('_')
        #     # Get zaid
        #     zaidnum = pieces[-2]
        #     # Check for material exception
        #     if zaidnum == 'Sphere':
        #         zaidnum = pieces[-1].upper()
        #         zaidname = self.mat_settings.loc[zaidnum, 'Name']
        #     else:
        #         zaidname = pieces[-1]
        #     # Get mfile
        #     for file in os.listdir(results_path):
        #         if file[-1] == 'm':
        #             mfile = file
        #         elif file[-1] == 'o':
        #             ofile = file
        #     # Parse output
        #     output = SphereMCNPoutput(os.path.join(results_path, mfile),
        #                               os.path.join(results_path, ofile))
        #     outputs[zaidnum] = output
        #     # Adjourn raw Data
        #     self.raw_data[zaidnum] = output.tallydata
        #     # Recover statistical checks
        #     st_ck = output.stat_checks
        #     # Recover results and precisions
        #     res, err = output.get_single_excel_data()
        #     for dic in [res, err, st_ck]:
        #         dic['Zaid'] = zaidnum
        #         dic['Zaid Name'] = zaidname
        #     results.append(res)
        #     errors.append(err)
        #     stat_checks.append(st_ck)

        # # Generate DataFrames
        # results = pd.DataFrame(results)
        # errors = pd.DataFrame(errors)
        # stat_checks = pd.DataFrame(stat_checks)

        # # Swap Columns and correct zaid sorting
        # # results
        # for df in [results, errors, stat_checks]:
        #     df['index'] = pd.to_numeric(df['Zaid'].values, errors='coerce')
        #     df.sort_values('index', inplace=True)
        #     del df['index']

        #     df.set_index(['Zaid', 'Zaid Name'], inplace=True)
        #     df.reset_index(inplace=True)

        # self.outputs = outputs
        # self.results = results
        # self.errors = errors
        # self.stat_checks = stat_checks
        # """
        # """ Excel writer removed by S. Bradnam """
        ## Write excel
        # ex = SphereExcelOutputSheet(template, outpath)
        ## Results
        # ex.insert_df(9, 2, results, 0)
        # ex.insert_df(9, 2, errors, 1)
        # ex.insert_df(9, 2, stat_checks, 2)
        # lib_name = self.session.conf.get_lib_name(self.lib)
        # ex.wb.sheets[0].range('D1').value = lib_name
        # ex.save()

    def pp_excel_comparison(self):
        """
         Compute the data and create the excel for all libraries comparisons.
         In the meantime, additional data is stored for future plots.


         Returns
         -------
        6b  None.

        """
        # template = os.path.join(os.getcwd(), 'templates',
        #                        'Sphere_comparison.xlsx')

        code_outputs = {}

        if self.mcnp:
            iteration = 0
            outputs = {}
            for reflib, tarlib, name in self.couples:
                outfolder_path = self.excel_path
                # os.mkdir(outfolder_path)
                outpath = os.path.join(
                    outfolder_path, "Sphere_comparison_" + name + "_mcnp.xlsx"
                )
                # outpath = os.path.join(self.excel_path_mcnp, 'Sphere_comparison_' +
                #                       name+'.xlsx')
                # Get results
                comp_dfs = []
                error_dfs = []

                for test_path in [
                    self.test_path[reflib],
                    self.test_path[tarlib],
                ]:
                    results = []
                    errors = []
                    iteration = iteration + 1
                    outputs_lib = {}
                    for folder in os.listdir(test_path):
                        results_path = os.path.join(test_path, folder, "mcnp")
                        pieces = folder.split("_")
                        # Get zaid
                        zaidnum = pieces[-2]
                        # Check for material exception
                        if zaidnum == "Sphere":
                            zaidnum = pieces[-1].upper()
                            zaidname = self.mat_settings.loc[zaidnum, "Name"]
                        else:
                            zaidname = pieces[-1]

                        # Get mfile
                        for file in os.listdir(results_path):
                            if file[-1] == "m":
                                mfile = file
                            elif file[-1] == "o":
                                outfile = file

                        # Parse output
                        mfile = os.path.join(results_path, mfile)
                        outfile = os.path.join(results_path, outfile)
                        output = SphereMCNPoutput(mfile, outfile)
                        outputs_lib[zaidnum] = output
                        res, err, columns = output.get_comparison_data(
                            ["12", "22", "24", "14", "34", "6", "46"], "mcnp"
                        )
                        try:
                            zn = int(zaidnum)
                        except ValueError:  # Happens for typical materials
                            zn = zaidnum

                        res.append(zn)
                        err.append(zn)
                        res.append(zaidname)
                        err.append(zaidname)

                        results.append(res)
                        errors.append(err)

                    # Add reference library outputs
                    if iteration == 1:
                        outputs[reflib] = outputs_lib

                    if iteration == 2:
                        outputs[tarlib] = outputs_lib

                    # Generate DataFrames
                    columns.extend(["Zaid", "Zaid Name"])
                    comp_df = pd.DataFrame(results, columns=columns)
                    error_df = pd.DataFrame(errors, columns=columns)
                    comp_df.set_index(["Zaid", "Zaid Name"], inplace=True)
                    error_df.set_index(["Zaid", "Zaid Name"], inplace=True)
                    comp_dfs.append(comp_df)
                    error_dfs.append(error_df)

                code_outputs["mcnp"] = outputs
                self.outputs = code_outputs
                # self.results["mcnp"] = results
                # self.errors["mcnp"] = errors

                # Consider only common zaids
                idx1 = comp_dfs[0].index
                idx2 = comp_dfs[1].index
                newidx = idx1.intersection(idx2)

                # Build the final excel data
                final = (comp_dfs[0].loc[newidx] - comp_dfs[1].loc[newidx]) / comp_dfs[
                    0
                ].loc[newidx]
                absdiff = comp_dfs[0].loc[newidx] - comp_dfs[1].loc[newidx]

                # self.diff_data["mcnp"] = final
                # self.absdiff["mcnp"] = absdiff

                # Standard deviation
                idx1 = absdiff.index
                idx2 = error_dfs[0].index
                newidx = idx1.intersection(idx2)

                std_dev = absdiff.loc[newidx] / error_dfs[0].loc[newidx]

                # self.std_dev["mcnp"] = std_dev
                # Correct sorting
                for df in [final, absdiff, std_dev]:
                    df.reset_index(inplace=True)
                    df["index"] = pd.to_numeric(df["Zaid"].values, errors="coerce")
                    df.sort_values("index", inplace=True)
                    del df["index"]
                    df.set_index(["Zaid", "Zaid Name"], inplace=True)
                final.to_csv("final_df_test.csv")

                # Create and concat the summary
                old_l = 0
                old_lim = 0
                rows = []
                limits = [0, 0.05, 0.1, 0.2, 0.2]
                for i, sup_lim in enumerate(limits[1:]):
                    if i == len(limits) - 2:
                        row = {"Range": "% of cells > " + str(sup_lim * 100)}
                        for column in final.columns:
                            cleaned = final[column].replace("", np.nan).dropna()
                            l_range = len(cleaned[abs(cleaned) > sup_lim])
                            try:
                                row[column] = l_range / len(cleaned)
                            except ZeroDivisionError:
                                row[column] = np.nan
                    else:
                        row = {
                            "Range": str(old_lim * 100)
                            + " < "
                            + "% of cells"
                            + " < "
                            + str(sup_lim * 100)
                        }
                        for column in final.columns:
                            cleaned = final[column].replace("", np.nan).dropna()
                            lenght = len(cleaned[abs(cleaned) < sup_lim])
                            old_l = len(cleaned[abs(cleaned) < limits[i]])
                            l_range = lenght - old_l
                            try:
                                row[column] = l_range / len(cleaned)
                            except ZeroDivisionError:
                                row[column] = np.nan

                    old_lim = sup_lim
                    rows.append(row)

                summary = pd.DataFrame(rows)
                summary.set_index("Range", inplace=True)
                # If it is zero the CS are equal! (NaN if both zeros)
                for df in [final, absdiff, std_dev]:
                    # df[df == np.nan] = 'Not Available'
                    df.astype({col: float for col in df.columns[1:]})
                    df.replace(np.nan, "Not Available", inplace=True)
                    df.replace(float(0), "Identical", inplace=True)
                    df.replace(-np.inf, "Reference = 0", inplace=True)
                    df.replace(1, "Target = 0", inplace=True)

                # --- Write excel ---
                # Generate the excel
                exsupp.sphere_comp_excel_writer(
                    self, outpath, name, final, absdiff, std_dev, summary
                )
                # """
                # # ex = SphereExcelOutputSheet(template, outpath)
                # # Prepare the copy of the comparison sheet
                # template_sheet = 'Comparison'
                # template_absdiff = 'Comparison (Abs diff)'
                # ws_comp = ex.wb.sheets[template_sheet]
                # ws_diff = ex.wb.sheets[template_absdiff]

                # # WRITE RESULTS
                # # Percentage comparison
                # rangeex = ws_comp.range('B10')
                # rangeex.options(index=True, header=True).value = final
                # ws_comp.range('D1').value = name
                # rangeex2 = ws_comp.range('V10')
                # rangeex2.options(index=True, header=True).value = summary
                # # Absolute difference comparison
                # rangeex = ws_diff.range('B10')
                # rangeex.options(index=True, header=True).value = absdiff
                # ws_diff.range('D1').value = name

                # Add single pp sheets
                current_wb = openpyxl.load_workbook(outpath)
                for lib in [reflib, tarlib]:
                    cp = self.session.state.get_path(
                        "single", [lib, "Sphere", "mcnp", "Excel"]
                    )
                    file = os.listdir(cp)[0]
                    cp = os.path.join(cp, file)
                    # open file
                    single_wb = openpyxl.load_workbook(cp)
                    for ws in single_wb.worksheets:
                        destination = current_wb.create_sheet(ws.title + " " + lib)
                        exsupp.copy_sheet(ws, destination)
                    single_wb.close()

                current_wb.save(outpath)
                current_wb.close()

                # ex.save()
                # """
        if self.openmc:
            iteration = 0
            outputs = {}
            for reflib, tarlib, name in self.couples:
                outfolder_path = self.excel_path
                # os.mkdir(outfolder_path)
                outpath = os.path.join(
                    outfolder_path, "Sphere_comparison_" + name + "_openmc.xlsx"
                )
                # outpath = os.path.join(self.excel_path_openmc, 'Sphere_comparison_' +
                #                       name+'openmc.xlsx')
                # Get results
                comp_dfs = []
                error_dfs = []

                for test_path in [self.test_path[reflib], self.test_path[tarlib]]:
                    results = []
                    errors = []
                    iteration = iteration + 1
                    outputs_lib = {}
                    for folder in os.listdir(test_path):
                        results_path = os.path.join(test_path, folder, "openmc")
                        pieces = folder.split("_")
                        # Get zaid
                        zaidnum = pieces[-2]
                        # Check for material exception
                        if zaidnum == "Sphere":
                            zaidnum = pieces[-1].upper()
                            zaidname = self.mat_settings.loc[zaidnum, "Name"]
                        else:
                            zaidname = pieces[-1]

                        # Get mfile
                        for file in os.listdir(results_path):
                            if "tallies.out" in file:
                                outfile = file

                        # Parse output
                        outfile = os.path.join(results_path, outfile)
                        output = SphereOpenMCoutput(outfile)
                        outputs_lib[zaidnum] = output
                        res, err, columns = output.get_comparison_data(
                            ["4", "14"], "openmc"
                        )
                        try:
                            zn = int(zaidnum)
                        except ValueError:  # Happens for typical materials
                            zn = zaidnum

                        res.append(zn)
                        err.append(zn)
                        res.append(zaidname)
                        err.append(zaidname)

                        results.append(res)
                        errors.append(err)
                    # Add reference library outputs
                    if iteration == 1:
                        outputs[reflib] = outputs_lib

                    if test_path == os.path.join(self.test_path[tarlib], "openmc"):
                        outputs[tarlib] = outputs_lib

                    # Generate DataFrames
                    columns.extend(["Zaid", "Zaid Name"])
                    comp_df = pd.DataFrame(results, columns=columns)
                    error_df = pd.DataFrame(errors, columns=columns)
                    comp_df.set_index(["Zaid", "Zaid Name"], inplace=True)
                    error_df.set_index(["Zaid", "Zaid Name"], inplace=True)
                    comp_dfs.append(comp_df)
                    error_dfs.append(error_df)

                    # outputs_couple = outputs
                    # self.results = results
                code_outputs["openmc"] = outputs
                self.outputs = code_outputs
                # self.results["openmc"] = results
                # self.errors["openmc"] = errors
                # Consider only common zaids
                idx1 = comp_dfs[0].index
                idx2 = comp_dfs[1].index
                newidx = idx1.intersection(idx2)

                # Build the final excel data
                final = (comp_dfs[0].loc[newidx] - comp_dfs[1].loc[newidx]) / comp_dfs[
                    0
                ].loc[newidx]
                absdiff = comp_dfs[0].loc[newidx] - comp_dfs[1].loc[newidx]

                # self.diff_data["openmc"] = final
                # self.absdiff["openmc"] = absdiff

                # Standard deviation
                idx1 = absdiff.index
                idx2 = error_dfs[0].index
                newidx = idx1.intersection(idx2)

                std_dev = absdiff.loc[newidx] / error_dfs[0].loc[newidx]

                # self.std_dev["openmc"] = std_dev

                # Correct sorting
                for df in [final, absdiff, std_dev]:
                    df.reset_index(inplace=True)
                    df["index"] = pd.to_numeric(df["Zaid"].values, errors="coerce")
                    df.sort_values("index", inplace=True)
                    del df["index"]
                    df.set_index(["Zaid", "Zaid Name"], inplace=True)
                # Create and concat the summary
                old_l = 0
                old_lim = 0
                rows = []
                limits = [0, 0.05, 0.1, 0.2, 0.2]
                for i, sup_lim in enumerate(limits[1:]):
                    if i == len(limits) - 2:
                        row = {"Range": "% of cells > " + str(sup_lim * 100)}
                        for column in final.columns:
                            cleaned = final[column].replace("", np.nan).dropna()
                            l_range = len(cleaned[abs(cleaned) > sup_lim])
                            try:
                                row[column] = l_range / len(cleaned)
                            except ZeroDivisionError:
                                row[column] = np.nan
                    else:
                        row = {
                            "Range": str(old_lim * 100)
                            + " < "
                            + "% of cells"
                            + " < "
                            + str(sup_lim * 100)
                        }
                        for column in final.columns:
                            cleaned = final[column].replace("", np.nan).dropna()
                            lenght = len(cleaned[abs(cleaned) < sup_lim])
                            old_l = len(cleaned[abs(cleaned) < limits[i]])
                            l_range = lenght - old_l
                            try:
                                row[column] = l_range / len(cleaned)
                            except ZeroDivisionError:
                                row[column] = np.nan

                    old_lim = sup_lim
                    rows.append(row)

                summary = pd.DataFrame(rows)
                summary.set_index("Range", inplace=True)
                # If it is zero the CS are equal! (NaN if both zeros)
                for df in [final, absdiff, std_dev]:
                    # df[df == np.nan] = 'Not Available'
                    df.astype({col: float for col in df.columns[1:]})
                    df.replace(np.nan, "Not Available", inplace=True)
                    df.replace(float(0), "Identical", inplace=True)
                    df.replace(-np.inf, "Reference = 0", inplace=True)
                    df.replace(1, "Target = 0", inplace=True)

                # --- Write excel ---
                # Generate the excel
                exsupp.sphere_comp_excel_writer(
                    self, outpath, name, final, absdiff, std_dev, summary
                )
        if self.serpent:
            pass

    def print_raw(self):
        # for code in self.raw_data:
        #    for key, data in self.raw_data[code].items():
        #        file = os.path.join(self.raw_path, code, key+'.csv')
        #        data.to_csv(file, header=True, index=False)
        if self.mcnp:
            for key, data in self.raw_data["mcnp"].items():
                file = os.path.join(self.raw_path, "mcnp" + key + ".csv")
                data.to_csv(file, header=True, index=False)
        if self.serpent:
            for key, data in self.raw_data["serpent"].items():
                file = os.path.join(self.raw_path, "serpent" + key + ".csv")
                data.to_csv(file, header=True, index=False)
        if self.openmc:
            for key, data in self.raw_data["openmc"].items():
                file = os.path.join(self.raw_path, "openmc" + key + ".csv")
                data.to_csv(file, header=True, index=False)
        if self.d1s:
            for key, data in self.raw_data["d1s"].items():
                file = os.path.join(self.raw_path, "d1s" + key + ".csv")
                data.to_csv(file, header=True, index=False)


class SphereTallyOutput:
    def get_single_excel_data(self, tallies2pp):
        """
        Get the excel data of a single MCNP output

        Returns
        -------
        results : dic
            Excel result for different tallies
        errors : dic
            Error average in all tallies

        """
        # Tallies to post process
        # tallies2pp = ['2', '32', '24', '14', '34']
        # heating_tallies = ['4', '6', '44', '46']
        # tallies2pp = ['4' '14']

        data = self.tallydata.set_index(["Energy"])
        results = {}  # Store excel results of different tallies
        errors = {}  # Store average error in different tallies
        heating_res = {}  # Mid-process heating results
        notes = "Negative Bins:"  # Record negative bins here
        initial_notes_length = len(notes)  # To check if notes are registered
        tally_list = [d for _, d in data.groupby(["Tally N."])]
        for tally in tally_list:
            tally_num = str(tally["Tally N."].iloc[0])
            tally_description = tally["Tally Description"].iloc[0]
            mean_error = tally["Error"].mean()
            if tally_num in tallies2pp:
                tally_zero = tally[tally["Value"] == 0]
                original_length = len(tally)
                tally = tally[tally["Value"] < 0]
                if len(tally) > 0:
                    res = "Value < 0 in " + str(len(tally)) + " bin(s)"
                    # Get energy bins
                    bins = list(tally.reset_index()["Energy"].values)
                    notes = notes + "\n(" + str(tally_num) + "): "
                    for ebin in bins:
                        notes = notes + str(ebin) + ", "
                    notes = notes[:-2]  # Clear string from excess commas
                elif len(tally_zero) == original_length:
                    res = "Value = 0 for all bins"
                else:
                    res = "Value > 0 for all bins"
                results[tally_description] = res
                errors[tally_description] = mean_error
        # for tally in self.mctal.tallies:
        #    num = str(tally.tallyNumber)
        #    keys[num] = tally.tallyComment[0]
        #    # Isolate tally
        #    masked = data.loc[tally.tallyComment[0]]
        #    print(masked)
        #    # Get mean error among bins, different for single bin
        #    if tally.ergTC == 't':
        #        mean_error = totbins.loc[tally.tallyComment[0]]['Error']
        #    else:
        #        mean_error = masked['Error'].mean()
        #
        #    if num in tallies2pp:
        #        masked_zero = masked[masked['Value'] == 0]
        #        original_length = len(masked)
        #        masked = masked[masked['Value'] < 0]
        #        if len(masked) > 0:
        #            res = 'Value < 0 in '+str(len(masked))+' bin(s)'
        #            # Get energy bins
        #            bins = list(masked.reset_index()['Energy'].values)
        #            notes = notes+'\n('+str(num)+'): '
        #            for ebin in bins:
        #                notes = notes+str(ebin)+', '
        #            notes = notes[:-2]  # Clear string from excess commas
        #
        #        elif len(masked_zero) == original_length:
        #            res = 'Value = 0 for all bins'
        #        else:
        #            res = 'Value > 0 for all bins'
        #
        #        results[tally.tallyComment[0]] = res
        #        errors[tally.tallyComment[0]] = mean_error

        #     if tally in heating_tallies:
        #         heating_res[tally_num] = tally['Value'].values[0]
        #         errors[tally_num] = mean_error

        # print(heating_res)
        # comp = 'Heating comparison [F4 vs F6]'
        # try:
        #    results['Neutron '+comp] = ((heating_res['6'] - heating_res['4']) /
        #                                heating_res['6'])
        # except ZeroDivisionError:
        #    results['Neutron '+comp] = 0

        # try:
        #    results['Gamma '+comp] = ((heating_res['46'] - heating_res['44']) /
        #                              heating_res['46'])
        # except ZeroDivisionError:
        #    results['Gamma '+comp] = 0

        # Notes adding
        if len(notes) > initial_notes_length:
            results["Notes"] = notes
        else:
            results["Notes"] = ""

        return results, errors

    def get_comparison_data(self, tallies2pp, code):
        """
        Get Data for single zaid to be used in comparison.

        Returns
        -------
        results : list
            All results per tally to compare
        columns : list
            Tally names

        """
        # Tallies to post process
        if code == "mcnp":
            binned_tallies = ["12", "22"]
        if code == "openmc":
            binned_tallies = ["4", "14"]
        data = self.tallydata.set_index(["Energy"])
        totalbins = self.totalbin.set_index("Tally Description")
        results = []  # Store data to compare for different tallies
        errors = []
        columns = []  # Tally names and numbers
        # Reorder tallies
        tallies = []
        tally_list = [d for _, d in data.groupby(["Tally N."])]

        for tally in tally_list:
            tally_str = str(tally["Tally N."].iloc[0])
            if tally_str in tallies2pp:
                tallies.append(tally)

        for tally in tallies:
            tally_num = str(tally["Tally N."].iloc[0])
            tally_description = tally["Tally Description"].iloc[0]
            if tally_num in binned_tallies:  # Coarse Flux bins
                # Get energy bins
                bins = tally.index.tolist()
                for ebin in bins:
                    # colname = '(T.ly '+str(num)+') '+str(ebin)
                    colname = str(ebin) + " [MeV]" + " [t" + tally_num + "]"
                    columns.append(colname)
                    results.append(tally["Value"].loc[ebin])
                    errors.append(tally["Error"].loc[ebin])
                # Add the total bin
                colname = "Total" + " [t" + tally_num + "]"
                columns.append(colname)
                results.append(totalbins["Value"].loc[tally_description])
                errors.append(totalbins["Error"].loc[tally_description])
            else:
                columns.append(tally_description)
                results.append(float(tally["Value"]))
                errors.append(float(tally["Error"]))
        return results, errors, columns


class SphereMCNPoutput(MCNPoutput, SphereTallyOutput):
    def organize_mctal(self):
        """
        Retrieve and organize mctal data. Simplified for sphere leakage case

        Returns: DataFrame containing the organized data
        """
        # Extract data
        rows = []
        rowstotal = []
        for t in self.mctal.tallies:
            num = t.tallyNumber
            des = t.tallyComment[0]
            nCells = t.getNbins("f", False)
            nCora = t.getNbins("i", False)
            nCorb = t.getNbins("j", False)
            nCorc = t.getNbins("k", False)
            nDir = t.getNbins("d", False)
            # usrAxis = t.getAxis("u")
            nUsr = t.getNbins("u", False)
            # segAxis = t.getAxis("s")
            nSeg = t.getNbins("s", False)
            nMul = t.getNbins("m", False)
            # cosAxis = t.getAxis("c")
            nCos = t.getNbins("c", False)
            # ergAxis = t.getAxis("e")
            nErg = t.getNbins("e", False)
            # timAxis = t.getAxis("t")
            nTim = t.getNbins("t", False)

            for f in range(nCells):
                for d in range(nDir):
                    for u in range(nUsr):
                        for s in range(nSeg):
                            for m in range(nMul):
                                for c in range(nCos):
                                    for e in range(nErg):
                                        try:
                                            erg = t.erg[e]
                                        except IndexError:
                                            erg = None

                                        for nt in range(nTim):
                                            for k in range(nCorc):
                                                for j in range(nCorb):
                                                    for i in range(nCora):
                                                        val = t.getValue(
                                                            f,
                                                            d,
                                                            u,
                                                            s,
                                                            m,
                                                            c,
                                                            e,
                                                            nt,
                                                            i,
                                                            j,
                                                            k,
                                                            0,
                                                        )
                                                        err = t.getValue(
                                                            f,
                                                            d,
                                                            u,
                                                            s,
                                                            m,
                                                            c,
                                                            e,
                                                            nt,
                                                            i,
                                                            j,
                                                            k,
                                                            1,
                                                        )
                                                        if val <= 0:
                                                            err = np.nan

                                                        row = [num, des, erg, val, err]
                                                        rows.append(row)

            # If Energy binning is involved
            if t.ergTC == "t":
                # 7 steps to get to energy, + 4 for time and mesh directions
                totalbin = t.valsErrors[-1][-1][-1][-1][-1][-1][-1][-1][-1][-1][-1]
                totalvalue = totalbin[0]
                if totalvalue > 0:
                    totalerror = totalbin[-1]
                else:
                    totalerror = np.nan
                row = [num, des, totalvalue, totalerror]
                rowstotal.append(row)

        df = pd.DataFrame(
            rows, columns=["Tally N.", "Tally Description", "Energy", "Value", "Error"]
        )
        dftotal = pd.DataFrame(
            rowstotal, columns=["Tally N.", "Tally Description", "Value", "Error"]
        )
        return df, dftotal

        #    def get_single_excel_data(self, tallies2pp):
        #        """
        #        Get the excel data of a single MCNP output
        #
        #        Returns
        #        -------
        #        results : dic
        #            Excel result for different tallies
        #        errors : dic
        #            Error average in all tallies
        #
        #        """
        #        # Tallies to post process
        #        #tallies2pp = ['2', '32', '24', '14', '34']
        #        #heating_tallies = ['4', '6', '44', '46']
        #        #tallies2pp = ['4' '14']
        #        data = self.tallydata.set_index(['Tally Description', 'Energy'])
        #        totbins = self.totalbin.set_index('Tally Description')
        #        results = {}  # Store excel results of different tallies
        #        errors = {}  # Store average error in different tallies
        #        keys = {}  # Tally names and numbers
        #        #heating_res = {}  # Mid-process heating results
        #        notes = 'Negative Bins:'  # Record negative bins here
        #        initial_notes_length = len(notes)  # To check if notes are registered
        #        for tally in self.mctal.tallies:
        #            num = str(tally.tallyNumber)
        #            keys[num] = tally.tallyComment[0]
        #            # Isolate tally
        #            masked = data.loc[tally.tallyComment[0]]
        #
        #            # Get mean error among bins, different for single bin
        #            if tally.ergTC == 't':
        #                mean_error = totbins.loc[tally.tallyComment[0]]['Error']
        #            else:
        #                mean_error = masked['Error'].mean()
        #
        #            if num in tallies2pp:
        #                masked_zero = masked[masked['Value'] == 0]
        #                original_length = len(masked)
        #                masked = masked[masked['Value'] < 0]
        #                if len(masked) > 0:
        #                    res = 'Value < 0 in '+str(len(masked))+' bin(s)'
        #                    # Get energy bins
        #                    bins = list(masked.reset_index()['Energy'].values)
        #                    notes = notes+'\n('+str(num)+'): '
        #                    for ebin in bins:
        #                        notes = notes+str(ebin)+', '
        #                    notes = notes[:-2]  # Clear string from excess commas
        #
        #                elif len(masked_zero) == original_length:
        #                    res = 'Value = 0 for all bins'
        #                else:
        #                    res = 'Value > 0 for all bins'
        #
        #                results[tally.tallyComment[0]] = res
        #                errors[tally.tallyComment[0]] = mean_error
        #
        #            #elif num in heating_tallies:
        #            #    heating_res[num] = float(masked['Value'].values[0])
        #            #    errors[tally.tallyComment[0]] = mean_error
        #
        #        #comp = 'Heating comparison [F4 vs F6]'
        #        #try:
        #        #    results['Neutron '+comp] = ((heating_res['6'] - heating_res['4']) /
        #        #                                heating_res['6'])
        #        #except ZeroDivisionError:
        #        #    results['Neutron '+comp] = 0
        #        #
        #        #try:
        #        #    results['Gamma '+comp] = ((heating_res['46'] - heating_res['44']) /
        #        #                              heating_res['46'])
        #        #except ZeroDivisionError:
        #        #    results['Gamma '+comp] = 0
        #
        #        # Notes adding
        #        if len(notes) > initial_notes_length:
        #            results['Notes'] = notes
        #        else:
        #            results['Notes'] = ''
        #
        #        return results, errors
        #
        #    def get_comparison_data(self, tallies2pp):
        #        """
        #        Get Data for single zaid to be used in comparison.
        #
        #        Returns
        #        -------
        #        results : list
        #            All results per tally to compare
        #        columns : list
        #            Tally names
        #
        #        """
        #        # Tallies to post process
        #        #tallies2pp = ['12', '22', '24', '14', '34', '6', '46']
        #        data = self.tallydata.set_index(['Tally Description', 'Energy'])
        #        totalbins = self.totalbin.set_index('Tally Description')
        #        results = []  # Store data to compare for different tallies
        #        columns = []  # Tally names and numbers
        #        # Reorder tallies
        #        tallies = []
        #        for tallynum in tallies2pp:
        #            for tally in self.mctal.tallies:
        #                num = str(tally.tallyNumber)
        #                if num == tallynum:
        #                    tallies.append(tally)
        #
        #        for tally in tallies:
        #            num = str(tally.tallyNumber)
        #            # Isolate tally
        #
        #            masked = data.loc[tally.tallyComment[0]]
        #            if num in tallies2pp:
        #                if num in ['12', '22']:  # Coarse Flux bins
        #                    masked_tot = totalbins.loc[tally.tallyComment[0]]
        #                    # Get energy bins
        #                    bins = list(masked.reset_index()['Energy'].values)
        #                    for ebin in bins:
        #                        # colname = '(T.ly '+str(num)+') '+str(ebin)
        #                        colname = str(ebin)+' [MeV]'+' [t'+num+']'
        #                        columns.append(colname)
        #                        results.append(masked['Value'].loc[ebin])
        #                    # Add the total bin
        #                    colname = 'Total'+' [t'+num+']'
        #                    columns.append(colname)
        #                    results.append(masked_tot['Value'])
        #
        #                else:
        #                    columns.append(tally.tallyComment[0])
        #                    results.append(masked['Value'].values[0])
        #
        #        return results, columns


class SphereOpenMCoutput(OpenMCOutput, SphereTallyOutput):
    def _create_dataframe(self, rows):
        df = pd.DataFrame(
            rows, columns=["Tally N.", "Tally Description", "Energy", "Value", "Error"]
        )
        # rowstotal = [[rows[-1][0], rows[-1][1], 0.0, 0.0]]
        # for row in rows:
        #    rowstotal[0][2] += row[3]
        #    rowstotal[0][3] += row[4] ** 2
        # rowstotal[0][3] = np.sqrt(rowstotal[0][3])
        tallies = df["Tally N."].unique().tolist()
        descriptions = df["Tally Description"].unique().tolist()
        rowstotal = []
        for tally, description in zip(tallies, descriptions):
            value = df.loc[df["Tally N."] == tally, "Value"].sum()
            error = np.sqrt((df.loc[df["Tally N."] == tally, "Error"] ** 2).sum())
            rowstotal.append([tally, description, value, error])
        dftotal = pd.DataFrame(
            rowstotal, columns=["Tally N.", "Tally Description", "Value", "Error"]
        )
        return df, dftotal

    def process_tally(self):
        # tallydata = {}
        # totalbin = {}
        rows = []
        for line in self.output_file_data:
            if "tally" in line.lower():
                # if len(rows) > 0:
                #    tallydata[tally_n], totalbin[tally_n] = self._create_dataframe(rows)
                #    rows = []
                parts = line.split()
                tally_n = int(parts[2].replace(":", ""))
                tally_description = " ".join([parts[3].title(), parts[4].title()])
            if "incoming energy" in line.lower():
                parts = line.split()
                energy = 1e-6 * float(parts[3].replace(")", ""))
            if "flux" in line.lower():
                if ":" in line:
                    continue
                else:
                    parts = line.split()
                    value, error = float(parts[1]), float(parts[3])
                    rows.append([tally_n, tally_description, energy, value, error])
        tallydata, totalbin = self._create_dataframe(rows)
        return tallydata, totalbin


class SphereSDDRoutput(SphereOutput):
    times = ["0s", "2.7h", "24h", "11.6d", "30d", "10y"]
    timecols = {
        "0s": "1.0",
        "2.7h": "2.0",
        "24h": "3.0",
        "11.6d": "4.0",
        "30d": "5.0",
        "10y": "6.0",
    }

    def pp_excel_single(self):
        """
        Generate the single library results excel

        Returns
        -------
        None.

        """
        self.outputs = {}
        self.results = {}
        self.errors = {}
        self.stat_checks = {}
        if self.d1s:
            # template = os.path.join(os.getcwd(), "templates", "SphereSDDR_single.xlsx")
            outpath = os.path.join(
                self.excel_path, "SphereSDDR_single_" + self.lib + ".xlsx"
            )
            # compute the results
            outputs, results, errors, stat_checks = self._compute_single_results()
            self.outputs["d1s"] = outputs
            self.results["d1s"] = results
            self.errors["d1s"] = errors
            self.stat_checks["d1s"] = stat_checks
            lib_name = self.session.conf.get_lib_name(self.lib)
            # Write excel
            # ex = SphereExcelOutputSheet(template, outpath)
            # Results
            # ex.insert_df(11, 2, results, 0, header=False)
            # ex.insert_df(11, 2, errors, 1, header=False)
            # ex.insert_df(9, 2, stat_checks, 2, header=True)
            # lib_name = self.session.conf.get_lib_name(self.lib)
            # ex.wb.sheets[0].range("E1").value = lib_name
            # ex.save()
            exsupp.sphere_sddr_single_excel_writer(
                outpath, lib_name, results, errors, stat_checks
            )

    def pp_excel_comparison(self):
        """
        Generate the excel comparison output

        Returns
        -------
        None.

        """
        # template = os.path.join(os.getcwd(), "templates", "SphereSDDR_comparison.xlsx")
        if self.d1s:
            for reflib, tarlib, name in self.couples:
                outpath = os.path.join(
                    self.excel_path, "Sphere_SDDR_comparison_" + name + ".xlsx"
                )
                final, absdiff, std_dev = self._compute_compare_result(reflib, tarlib)

                # --- Write excel ---
                # Generate the excel
                # ex = SphereExcelOutputSheet(template, outpath)
                # Prepare the copy of the comparison sheet
                # ws_comp = ex.wb.sheets["Comparison"]
                # ws_diff = ex.wb.sheets["Comparison (Abs diff)"]

                # WRITE RESULTS
                # Percentage comparison
                # rangeex = ws_comp.range("B11")
                # rangeex.options(index=True, header=False).value = final
                # ws_comp.range("E1").value = name

                # Absolute difference comparison
                # rangeex = ws_diff.range("B11")
                # rangeex.options(index=True, header=False).value = absdiff

                single_pp_files = []
                # Add single pp sheets
                for lib in [reflib, tarlib]:
                    pp_dir = self.session.state.get_path(
                        "single", [lib, "SphereSDDR", "d1s", "Excel"]
                    )
                    pp_file = os.listdir(pp_dir)[0]
                    single_pp_path = os.path.join(pp_dir, pp_file)
                    single_pp_files.append(single_pp_path)

                exsupp.sphere_sddr_comp_excel_writer(
                    outpath, name, final, absdiff, std_dev, single_pp_files
                )

    def _get_organized_output(self):
        """
        Simply recover a list of the zaids and libraries involved
        """
        zaids = []
        for code, library_outputs in self.outputs.items():
            for (zaidnum, mt, lib), outputslib in library_outputs.items():
                zaids.append((zaidnum, mt))

        zaids = list(set(zaids))
        libs = []  # Not used
        outputs = []  # Not used

        return libs, zaids, outputs

    def _generate_single_plots(self, outpath):
        libs, allzaids, outputs = self._get_organized_output()
        globalname = self.lib
        self._generate_plots(libs, allzaids, outputs, globalname, outpath)

    def _generate_plots(self, libraries, allzaids, outputs, globalname, outpath):
        """
        Generate all the plots requested by the Sphere SDDR benchmark

        Parameters
        ----------
        libraries : dummy
            here only for compatibility issues.
        allzaids : list
            list of all zaids resulting from the union of the results from
            both libraries.
        outputs : dummy
            here only for compatibility reasons.
        globalname : str
            name for the output.
        outpath : str
            path to use for the dumping of imgs.

        Returns
        -------
        None.

        """
        # Check if self libraries is already a list
        if type(self.lib) != list:
            libraries = [self.lib]
        else:
            libraries = self.lib

        # Initialize atlas
        template = os.path.join(self.path_templates, "AtlasTemplate.docx")
        atlas = at.Atlas(template, "Sphere SDDR " + globalname)
        libmanager = self.session.lib_manager

        # ------------- Binned plots of gamma flux ------------
        atlas.doc.add_heading("Photon Flux (32)", level=1)
        fluxquantity = "Photon Flux"
        fluxunit = r"$p/(cm^2\cdot\#_S)$"
        allzaids.sort()
        # --- Binned plots of the gamma flux ---
        for zaidnum, mt in tqdm(allzaids, desc=" Binned flux plots"):
            # Get everything for the title of the zaid
            try:
                name, formula = libmanager.get_zaidname(zaidnum)
                args = [zaidnum, name, formula, mt]
                title = "Zaid: {} ({} {}), MT={}".format(*args)
                # For zaids cooldown time does not change anything
                # Keep the multiple times only for materials
                times = [self.times[0]]
            except ValueError:  # A material is passed instead of zaid
                matname = self.mat_settings.loc[zaidnum, "Name"]
                title = zaidnum + " (" + matname + ")"
                times = self.times
            atlas.doc.add_heading(title, level=2)

            for time in times:
                atlas.doc.add_heading("Cooldown time = {}".format(time), level=3)
                title = "Gamma Leakage flux after a {} cooldown".format(time)
                data = []
                for lib in libraries:

                    try:  # Zaid could not be common to the libraries
                        outp = self.outputs["d1s"][zaidnum, mt, lib]
                    except KeyError:
                        # It is ok, simply nothing to plot here since zaid was
                        # not in library
                        continue
                    # Get the zaid flux
                    tally_data = outp.tallydata[32].set_index("Time")

                    # Select the correct time
                    t = "F" + self.timecols[time]
                    tally_data = tally_data.loc[t]
                    # If for some reason a total survived just kill him
                    tally_data = tally_data[tally_data.Energy != "total"]

                    energy = tally_data["Energy"].values
                    values = tally_data["Value"].values
                    error = tally_data["Error"].values
                    lib_name = self.session.conf.get_lib_name(lib)
                    ylabel = "{}_{} ({})".format(formula, mt, lib_name)
                    libdata = {"x": energy, "y": values, "err": error, "ylabel": ylabel}
                    data.append(libdata)

                outname = "{}-{}-{}-{}-{}".format(zaidnum, mt, globalname, 32, t)
                plot = plotter.Plotter(
                    data,
                    title,
                    outpath,
                    outname,
                    fluxquantity,
                    fluxunit,
                    "Energy [MeV]",
                    self.testname,
                )
                outfile = plot.plot("Binned graph")
                atlas.insert_img(outfile)

        # --- Wave plots flux ---
        # Do this block only if libs are more than one
        lim = 35  # limit of zaids to be in a single plot
        # Plot parameters which are not going to change
        quantity = ["Neutron Flux", "Photon Flux", "SDDR"]
        unit = [r"$n/(cm^2\cdot n_S)$", r"$p/(cm^2\cdot n_S)$", "Sv/h"]
        xlabel = "Zaid/Material and MT value"
        if len(libraries) > 1:
            atlas.doc.add_heading("Flux and SDDR ratio plots", level=1)
            # 1) collect zaid-mt couples in libraries and keep only the ones
            #    that appears on the reference + at least one lib
            # Build a df will all possible zaid, mt, lib combination
            if self.d1s:
                allkeys = list(self.outputs["d1s"].keys())
            df = pd.DataFrame(allkeys)
            df.columns = ["zaid", "mt", "lib"]
            df["zaid-mt"] = df["zaid"].astype(str) + "-" + df["mt"].astype(str)
            df.set_index("lib", inplace=True)
            # get the reference zaids
            refzaids = set(df.loc[self.lib[0]]["zaid-mt"].values)
            otherzaids = set(df.drop(self.lib[0])["zaid-mt"].values)
            # Get the final zaid-mt couples to consider
            zaid_couples = []
            mat_couples = []
            for zaidmt in refzaids:
                if zaidmt in otherzaids:
                    zaid, mt = zaidmt.split("-")
                    if zaid[0] in "mM":
                        mat_couples.append((zaid, mt))
                    else:
                        zaid_couples.append((zaid, mt))
            # sort it
            zaid_couples.sort(key=self._sortfunc_zaidMTcouples)
            mat_couples.sort(key=self._sortfunc_zaidMTcouples)

            # # There is going to be a plot for each cooldown time
            # Only one plot necessary for zaids at cd=0

            # 2) Recover/compute the data that needs to be plot for each lib
            data = []
            time = self.times[0]
            for lib in self.lib:
                nfluxs = []
                pfluxs = []
                sddrs = []
                xlabels = []
                ylabel = self.session.conf.get_lib_name(lib)
                for zaid, mt in zaid_couples:
                    # Extract values
                    nflux, pflux, sddr = self._extract_data4plots(zaid, mt, lib, time)
                    # Memorize values
                    nfluxs.append(nflux)
                    pfluxs.append(pflux)
                    sddrs.append(sddr)
                    name, formula = libmanager.get_zaidname(zaid)
                    xlabels.append(formula + " " + mt)

                # Split the data if its length is more then the limit
                datalenght = len(xlabels)
                sets = math.ceil(datalenght / lim)
                last_idx = 0
                idxs = []
                step = int(datalenght / sets)
                for _ in range(sets):
                    newidx = last_idx + step
                    idxs.append((last_idx, newidx))
                    last_idx = newidx

                for j, (start, end) in enumerate(idxs):
                    # build the dic
                    ydata = [nfluxs[start:end], pfluxs[start:end], sddrs[start:end]]
                    xlab = xlabels[start:end]
                    libdata = {"x": xlab, "y": ydata, "err": [], "ylabel": ylabel}
                    # try to append it to the data in the correct index
                    # if the index is not found, then the list still needs
                    # to be initialized
                    try:
                        data[j].append(libdata)
                    except IndexError:
                        data.append([libdata])

            # 3) Compute parameters for the plotter init
            refname = self.session.conf.get_lib_name(self.lib[0])
            for datapiece in data:
                title = "Ratio Vs {} (T0 + {})".format(refname, time)
                outname = "dummy"  # Does not matter if plot is added imm.
                testname = self.testname
                plot = plotter.Plotter(
                    datapiece, title, outpath, outname, quantity, unit, xlabel, testname
                )
                outfile = plot.plot("Waves")
                atlas.insert_img(outfile)

            # --- Single wave plot for each material ---
            atlas.doc.add_heading("Materials ratio plot", level=1)
            xlab = self.times
            quantity = ["Neutron Flux", "Photon Flux", "SDDR"]
            unit = ["", "", ""]
            xlabel = "Cooldown time"
            for material, _ in tqdm(mat_couples, desc=" Materials: "):
                atlas.doc.add_heading(material, level=2)
                data = []
                for lib in self.lib:
                    ylabel = self.session.conf.get_lib_name(lib)
                    nfluxs = []
                    pfluxs = []
                    sddrs = []
                    for time in self.times:
                        nflux, pflux, sddr = self._extract_data4plots(
                            material, "All", lib, time
                        )
                        # Memorize
                        nfluxs.append(nflux)
                        pfluxs.append(pflux)
                        sddrs.append(sddr)

                    # Build the lib data
                    ydata = [nfluxs, pfluxs, sddrs]

                    libdata = {"x": xlab, "y": ydata, "err": [], "ylabel": ylabel}
                    data.append(libdata)

                # Plot
                refname = self.session.conf.get_lib_name(self.lib[0])
                matname = self.mat_settings.loc[material, "Name"]
                title = "Ratio Vs {} ({})".format(refname, matname)
                outname = "dummy"  # Does not matter if plot is added imm.
                testname = self.testname
                plot = plotter.Plotter(
                    data, title, outpath, outname, quantity, unit, xlabel, testname
                )
                outfile = plot.plot("Waves")
                atlas.insert_img(outfile)

        ########
        print(" Building...")
        if self.d1s:
            atlas.save(self.atlas_path)
        # Remove tmp images
        shutil.rmtree(outpath)

    def _extract_data4plots(self, zaid, mt, lib, time):
        if self.d1s:
            tallies = self.outputs["d1s"][zaid, mt, lib].tallydata
        # Extract values
        nflux = tallies[12].set_index("Energy").drop("total")
        nflux = nflux.sum().loc["Value"]
        pflux = tallies[22].groupby("Time").sum().loc[1, "Value"]
        sddr = tallies[104].set_index("Time")
        sddr = sddr.loc["D" + self.timecols[time], "Value"]
        # Memorize values
        return nflux, pflux, sddr

    def _compute_single_results(
        self,
    ) -> tuple[dict[str, dict], pd.DataFrame, pd.DataFrame, pd.DataFrame]:
        """
        Compute the excel single post processing results and memorize them

        Parameters
        ----------

        Returns
        -------
        outputs: dict[str, dict]
            dictionary of the outputs. the first level is the code level
        results : pd.DataFrame
            global excel datataframe of all values.
        errors : pd.DataFrame
            global excel dataframe of all errors.
        stat_checks : pd.DataFrame
            global excel dataframe of all statistical checks.

        """
        # Get results
        # results = []
        # errors = []
        # stat_checks = []
        desc = " Parsing Outputs: "
        if self.d1s:
            # for folder in tqdm(os.listdir(self.test_path), desc=desc):
            outputs, results, errors, stat_checks = self._parserunmcnp(
                self.test_path, self.lib
            )

            self.outputs["d1s"] = outputs

        # Generate DataFrames
        results = pd.concat(results, axis=1).T
        errors = pd.concat(errors, axis=1).T
        stat_checks = pd.DataFrame(stat_checks)

        # Swap Columns and correct zaid sorting
        # results
        for df in [results, errors, stat_checks]:
            self._sort_df(df)  # it is sorted in place
            df.set_index("Parent")

        # self.outputs = outputs

        return outputs, results, errors, stat_checks

    def _compute_compare_result(self, reflib, tarlib):
        """
        Given a reference lib and a target lib, both absolute and relative
        comparison are computed

        Parameters
        ----------
        reflib : str
            reference library suffix.
        tarlib : str
            target library suffix.

        Returns
        -------
        final : pd.DataFrame
            relative comparison table.
        absdiff : pd.DataFrame
            absolute comparison table.
        std_dev:
            comparison in std. dev. from mean table

        """
        # Get results both of the reflib and tarlib
        comp_dfs = []
        error_dfs = []
        lib_dics = []
        code_outputs = {}
        test_paths = [self.test_path[reflib], self.test_path[tarlib]]
        libs = [reflib, tarlib]
        for test_path, lib in zip(test_paths, libs):
            # Extract all the series from the different reactions
            # Collect the data
            outputs, results, errors, _ = self._parserunmcnp(test_path, lib)
            # Build the df and sort
            comp_df = pd.concat(results, axis=1).T
            error_df = pd.concat(errors, axis=1).T
            for df in [comp_df, error_df]:
                self._sort_df(df)
                # They need to be indexed
                df.set_index(["Parent", "Parent Name", "MT"], inplace=True)
                # Add the df to the list
            comp_dfs.append(comp_df)
            error_dfs.append(error_df)
            lib_dics.append(outputs)
        for dic in lib_dics:
            code_outputs.update(dic)
        self.outputs["d1s"] = code_outputs
        # Consider only common zaids
        idx1 = comp_dfs[0].index
        idx2 = comp_dfs[1].index
        newidx = idx1.intersection(idx2)
        # For some reason they arrive here as objects triggering
        # a ZeroDivisionError
        ref = comp_dfs[0].loc[newidx].astype(float)
        tar = comp_dfs[1].loc[newidx].astype(float)
        ref_err = error_dfs[1].loc[newidx].astype(float)

        # Build the final excel data
        absdiff = ref - tar
        final = absdiff / ref
        std_dev = absdiff / ref_err

        # If it is zero the CS are equal! (NaN if both zeros)
        for df in [final, absdiff, std_dev]:
            df.replace(np.nan, "Not Available", inplace=True)
            df.replace(float(0), "Identical", inplace=True)
            df.replace(-np.inf, "Reference = 0", inplace=True)
            df.replace(1, "Target = 0", inplace=True)

        return final, absdiff, std_dev

    @staticmethod
    def _sort_df(df):
        df["index"] = pd.to_numeric(df["Parent"].values, errors="coerce")
        df.sort_values("index", inplace=True)
        del df["index"]

        df.set_index(["Parent", "Parent Name", "MT"], inplace=True)
        df.reset_index(inplace=True)

    @staticmethod
    def _sortfunc_zaidMTcouples(item):
        try:
            zaid = int(item[0])
        except ValueError:
            zaid = item[0]
        try:
            mt = int(item[1])
        except ValueError:
            mt = item[1]

        if isinstance(zaid, str):
            flag = True
        else:
            flag = False

        return (flag, zaid, mt)

    def _parserunmcnp(self, test_path, lib):
        """
        given a MCNP run folder the parsing of the different outputs is
        performed

        Parameters
        ----------
        test_path : path or str
            path to the test.
        folder : str
            name of the folder to parse inside test_path.
        lib : str
            library.

        Returns
        -------
        outputs : Dictionary
            MCNP output object
        results : List
            List of results dataframes
        errors : List
            List of errors dataframes
        stat_checks : List
            List of stat checks dataframes


        """
        results = []
        errors = []
        stat_checks = []
        outputs = {}
        for folder in os.listdir(test_path):
            results_path = os.path.join(test_path, folder, "d1s")
            pieces = folder.split("_")
            # Get zaid
            zaidnum = pieces[1]
            # Check for material exception
            try:
                zaidname = self.mat_settings.loc[zaidnum, "Name"]
                mt = "All"
            except KeyError:
                # it is a simple zaid
                zaidname = pieces[2]
                mt = pieces[3]
            # Get mfile
            for file in os.listdir(results_path):
                if file[-1] == "m":
                    mfile = file
                elif file[-1] == "o":
                    ofile = file
                # Parse output
            output = SphereSDDRMCNPoutput(
                os.path.join(results_path, mfile), os.path.join(results_path, ofile)
            )

            outputs[zaidnum, mt, lib] = output
            # Adjourn raw Data
            # self.raw_data["mcnp"][zaidnum, mt, lib] = output.tallydata
            # Recover statistical checks
            st_ck = output.stat_checks
            # Recover results and precisions
            res, err = output.get_single_excel_data()
            for series in [res, err, st_ck]:
                series["Parent"] = zaidnum
                series["Parent Name"] = zaidname
                series["MT"] = mt
            results.append(res)
            errors.append(err)
            stat_checks.append(st_ck)

        return outputs, results, errors, stat_checks

    def print_raw(self):
        for key, data in self.raw_data.items():
            # build a folder containing each tally of the reaction
            foldername = "{}_{}".format(key[0], key[1])
            folder = os.path.join(self.raw_path, foldername)
            os.mkdir(folder)
            # Dump all tallies
            for tallynum, df in data.items():
                filename = "{}_{}_{}.csv".format(key[0], key[1], tallynum)
                file = os.path.join(folder, filename)
                df.to_csv(file, header=True, index=False)


class SphereSDDRMCNPoutput(SphereMCNPoutput):
    def organize_mctal(self):
        """
        Reorganize the MCTAL data in dataframes

        Returns
        -------
        tallydata : dic of DataFrame
            contains the tally data in a df format.
        totalbin : dic of DataFrame
            contain the total bin data.
        """
        # This should use the original MCNPotput organization of
        # MCTAL
        tallydata, totalbin = super(SphereMCNPoutput, self).organize_mctal()

        return tallydata, totalbin

    def get_single_excel_data(self):
        """
        Return the data that will be used in the single
        post-processing excel output for a single reaction

        Returns
        -------
        vals : pd.Series
            series reporting the result of a single reaction.
        errors : pd.Series
            series containing the errors associated with the
            reactions.

        """
        # 32 -> fine gamma flux
        # 104 -> Dose rate
        nflux = self.tallydata[12]
        pflux = self.tallydata[32]
        sddr = self.tallydata[104]
        heat = self.tallydata[46]

        # Differentiate time labels
        pflux["Time"] = "F" + pflux["Time"].astype(str)
        sddr["Time"] = "D" + sddr["Time"].astype(str)
        heat["Time"] = "H" + heat["Time"].astype(str)

        # Get the total values of the flux at different cooling times
        pfluxvals = pflux.groupby("Time").sum()["Value"]
        # Get the mean error of the flux at different cooling times
        pfluxerrors = pflux.groupby("Time").mean()["Error"]

        # Get the total values of the SDDR at different cooling times
        sddrvals = sddr.groupby("Time").sum()["Value"]
        # Get the mean error of the SDDR at different cooling times
        sddrerrors = sddr.groupby("Time").mean()["Error"]

        # Get the total Heating at different cooling times
        heatvals = heat.set_index("Time")["Value"]
        # Get the Heating mean error at different cooling times
        heaterrors = heat.set_index("Time")["Error"]

        # Neutron flux binned in energy
        nfluxvals = nflux.set_index("Energy")["Value"]
        # Errors of the neutron flux
        nfluxerrors = nflux.set_index("Energy")["Error"]

        # Delete the total row in case it is there
        for df, tag in zip(
            [pfluxvals, pfluxerrors, sddrvals, sddrerrors, heatvals, heaterrors],
            ["F", "F", "D", "D", "H", "H"],
        ):
            try:
                del df[tag + "total"]
            except KeyError:
                # If total value is not there it is ok
                pass

        # Do the same for the flux
        for df in [nfluxvals, nfluxerrors]:
            try:
                del df["total"]
            except KeyError:
                # If total value is not there it is ok
                pass

        # 2 series need to be built here, one for values and one for errors
        vals = pd.concat([pfluxvals, sddrvals, heatvals, nfluxvals], axis=0)
        errors = pd.concat([pfluxerrors, sddrerrors, heaterrors, nfluxerrors], axis=0)

        return vals, errors


# class SphereExcelOutputSheet:
#     def __init__(self, template, outpath):
#         """
#         Excel sheet reporting the outcome of an MCNP test

#         template: (str/path) path to the sheet template
#         """
#         self.outpath = outpath  # Path to the excel file
#         # Open template
#         shutil.copy(template, outpath)
#         #        self.app = xw.App(visible=False)
#         #        self.wb = self.app.books.open(outpath)
#         # self.wb=openpyxl.load_workbook(filename=outpath)

#     def insert_df(self, startrow, startcolumn, df, ws, header=True):
#         """
#         Insert a DataFrame (df) into a Worksheet (ws) using openpyxl.
#         (startrow) and (startcolumn) identify the starting data entry
#         """
#         #        ws = self.wb.sheets[ws]
#         ws = self.wb[self.wb.sheetnames[ws]]

#         exsupp.insert_df(startrow, startcolumn, df, ws, header=header)

#     def copy_sheets(self, wb_origin_path):
#         """
#         Copy all sheets of the selected excel file into the current one

#         Parameters
#         ----------
#         wb_origin_path : str/path
#             Path to excel file containing sheets to add.

#         Returns
#         -------
#         None.

#         """
#         wb = self.app.books.open(wb_origin_path)
#         for sheet in wb.sheets:
#             # copy to a new workbook
#             sheet.api.Copy()

#             # copy to an existing workbook by putting it in front of a
#             # worksheet object
#             sheet.api.Copy(Before=self.wb.sheets[0].api)

#     def copy_internal_sheet(self, template_sheet, newname):
#         """
#         Return a renamed copy of a particular sheet

#         Parameters
#         ----------
#         template_sheet : xw.Sheet
#             sheet to copy.
#         newname : str
#             name of the new sheet.

#         Returns
#         -------
#         ws : xw.Sheet
#             copied sheet.

#         """
#         # Copy the template sheet
#         try:  # Should work from v0.22 of xlwings
#             template_sheet.copy(before=template_sheet)
#         except AttributeError:
#             # Fall Back onto the native object
#             template_sheet.api.Copy(Before=template_sheet.api)
#         try:
#             ws = self.wb.sheets(template_sheet.name + " (2)")
#         # except pythoncom.com_error:
#         except Exception as e:
#             print("The available sheets are :" + str(self.wb.sheets))
#         try:
#             ws.name = newname
#         # except pythoncom.com_error:
#         except Exception as e:
#             ws.Name = newname
#         return ws

#     def save(self):
#         """
#         Save Excel
#         """
#         #        self.app.calculate()
#         self.wb.save(self.outpath)

#     #        self.wb.close()
#     #        self.app.quit()<|MERGE_RESOLUTION|>--- conflicted
+++ resolved
@@ -95,37 +95,13 @@
         """
 
         for code, outputs in self.outputs.items():
-<<<<<<< HEAD
-            print(type(list(outputs.values())[0]))
-            # edited by T. Wheeler. Not super happy with this solution, maybe JADE should be refactored to loop through each
-            # code from the config to help with handling the differences between codes?
-            if isinstance(list(outputs.values())[0], SphereMCNPoutput):
-                outpath = os.path.join(self.atlas_path_mcnp, "tmp")
-                tally_info = [
-                    (
-                        2,
-                        "Averaged Neutron Flux (175 groups)",
-                        "Neutron Flux",
-                        r"$\#/cm^2$",
-                    ),
-                    (32, "Averaged Gamma Flux (24 groups)", "Gamma Flux", r"$\#/cm^2$"),
-                ]
-            if isinstance(list(outputs.values())[0], SphereOpenMCoutput):
-                outpath = os.path.join(self.atlas_path_openmc, "tmp")
-=======
             # edited by T. Wheeler. openmc requires separate tally numbers which is accounted for here
             outpath = os.path.join(self.atlas_path, "tmp")
             os.mkdir(outpath)
             if self.openmc:
->>>>>>> adfa602d
                 tally_info = [
-                    (
-                        4,
-                        "Averaged Neutron Flux (175 groups)",
-                        "Neutron Flux",
-                        r"$\#/cm^2$",
-                    ),
-                    (14, "Averaged Gamma Flux (24 groups)", "Gamma Flux", r"$\#/cm^2$"),
+                (4, "Averaged Neutron Flux (175 groups)", "Neutron Flux", r"$\#/cm^2$"),
+                (14, "Averaged Gamma Flux (24 groups)", "Gamma Flux", r"$\#/cm^2$")
                 ]
             else:
                 tally_info = [
