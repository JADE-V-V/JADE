from __future__ import annotations

import os
from importlib.resources import as_file, files
from pathlib import Path

import pandas as pd

import tests.dummy_structure
from jade.config.excel_config import ConfigExcelProcessor
from jade.post.excel_processor import ExcelProcessor
from jade.resources import default_cfg

ROOT_RAW = files(tests.dummy_structure).joinpath("raw_data")


class TestExcelProcessor:
    def test_process(self, tmpdir):
        with as_file(
            files(default_cfg).joinpath("benchmarks_pp/excel/Sphere.yaml")
        ) as file:
            cfg = ConfigExcelProcessor.from_yaml(file)
        codelibs = [("mcnp", "ENDFB-VIII.0"), ("mcnp", "FENDL 3.2c")]
        processor = ExcelProcessor(ROOT_RAW, tmpdir, cfg, codelibs)
        processor.process()

    def test_oktavian(self, tmpdir):
        with as_file(
            files(default_cfg).joinpath("benchmarks_pp/excel/Oktavian.yaml")
        ) as file:
            cfg = ConfigExcelProcessor.from_yaml(file)
        codelibs = [("exp", "exp"), ("mcnp", "FENDL 3.2c"), ("mcnp", "ENDFB-VIII.0")]
        processor = ExcelProcessor(ROOT_RAW, tmpdir, cfg, codelibs)
        processor.process()
        assert len(os.listdir(tmpdir)) == 2
        path_to_file = Path(tmpdir, "Oktavian_exp-exp_Vs_mcnp-FENDL 3.2c.xlsx")
        df = pd.read_excel(path_to_file, skiprows=3)
        assert df["C/E"].max() < 1.07
        assert df["C/E"].min() > 0.877

    def test_ITER1D(self, tmpdir):
        with as_file(
            files(default_cfg).joinpath("benchmarks_pp/excel/ITER_1D.yaml")
        ) as file:
            cfg = ConfigExcelProcessor.from_yaml(file)
        codelibs = [("mcnp", "FENDL 3.2c"), ("mcnp", "ENDFB-VIII.0")]
        processor = ExcelProcessor(ROOT_RAW, tmpdir, cfg, codelibs)
        processor.process()

    def test_TiaraBC(self, tmpdir):
        with as_file(
            files(default_cfg).joinpath("benchmarks_pp/excel/Tiara-BC.yaml")
        ) as file:
            cfg = ConfigExcelProcessor.from_yaml(file)
        codelibs = [("exp", "exp"), ("mcnp", "FENDL 3.2c")]
        processor = ExcelProcessor(ROOT_RAW, tmpdir, cfg, codelibs)
        processor.process()

    def test_TiaraBS(self, tmpdir):
        with as_file(
            files(default_cfg).joinpath("benchmarks_pp/excel/Tiara-BS.yaml")
        ) as file:
            cfg = ConfigExcelProcessor.from_yaml(file)
        codelibs = [("exp", "exp"), ("mcnp", "FENDL 3.2c")]
        processor = ExcelProcessor(ROOT_RAW, tmpdir, cfg, codelibs)
        processor.process()

    def test_SphereSDDR(self, tmpdir):
        with as_file(
            files(default_cfg).joinpath("benchmarks_pp/excel/SphereSDDR.yaml")
        ) as file:
            cfg = ConfigExcelProcessor.from_yaml(file)
        codelibs = [("d1s", "lib 1"), ("d1s", "lib 2")]
        processor = ExcelProcessor(ROOT_RAW, tmpdir, cfg, codelibs)
        processor.process()

    def test_TiaraFC(self, tmpdir):
        with as_file(
            files(default_cfg).joinpath("benchmarks_pp/excel/Tiara-FC.yaml")
        ) as file:
            cfg = ConfigExcelProcessor.from_yaml(file)
        codelibs = [("exp", "exp"), ("mcnp", "FENDL 3.2c")]
        processor = ExcelProcessor(ROOT_RAW, tmpdir, cfg, codelibs)
        processor.process()

        file = Path(tmpdir, "Tiara-FC_exp-exp_Vs_mcnp-FENDL 3.2c.xlsx")
        assert file.exists()
        df = pd.read_excel(file, skiprows=3)
        assert len(df) == 5

    def test_FNS_TOF(self, tmpdir):
        with as_file(
            files(default_cfg).joinpath("benchmarks_pp/excel/FNS-TOF.yaml")
        ) as file:
            cfg = ConfigExcelProcessor.from_yaml(file)
        codelibs = [("exp", "exp"), ("mcnp", "FENDL 3.2c")]
        processor = ExcelProcessor(ROOT_RAW, tmpdir, cfg, codelibs)
        processor.process()

    def test_WCLL(self, tmpdir):
        with as_file(
            files(default_cfg).joinpath("benchmarks_pp/excel/WCLL_TBM_1D.yaml")
        ) as file:
            cfg = ConfigExcelProcessor.from_yaml(file)
        codelibs = [("mcnp", "FENDL 3.2c"), ("mcnp", "ENDFB-VIII.0")]
        processor = ExcelProcessor(ROOT_RAW, tmpdir, cfg, codelibs)
        processor.process()

    def test_ITER_Cyl_SDDR(self, tmpdir):
        with as_file(
            files(default_cfg).joinpath("benchmarks_pp/excel/ITER_Cyl_SDDR.yaml")
        ) as file:
            cfg = ConfigExcelProcessor.from_yaml(file)
        codelibs = [("d1s", "lib 1"), ("d1s", "lib 2")]
        processor = ExcelProcessor(ROOT_RAW, tmpdir, cfg, codelibs)
        processor.process()

<<<<<<< HEAD
    def test_tud_w(self, tmpdir):
        with as_file(
            files(default_cfg).joinpath("benchmarks_pp/excel/TUD-W.yaml")
        ) as file:
            cfg = ConfigExcelProcessor.from_yaml(file)
        codelibs = [("exp", "exp"), ("mcnp", "FENDL 3.1d"), ("openmc", "FENDL 3.1d")]
        processor = ExcelProcessor(ROOT_RAW, tmpdir, cfg, codelibs)
        processor.process()
        file = Path(tmpdir, "TUD-W_exp-exp_Vs_mcnp-FENDL 3.1d.xlsx")
        assert file.exists()
        df = pd.read_excel(file, skiprows=3)
        assert len(df) == 144
        file = Path(tmpdir, "TUD-W_exp-exp_Vs_openmc-FENDL 3.1d.xlsx")
        assert file.exists()
        df = pd.read_excel(file, skiprows=3)
        assert len(df) == 144
=======
    def test_Simple_Tokamak(self, tmpdir):
        with as_file(
            files(default_cfg).joinpath("benchmarks_pp/excel/Simple_Tokamak.yaml")
        ) as file:
            cfg = ConfigExcelProcessor.from_yaml(file)
        codelibs = [("mcnp", "FENDL 3.2c"), ("mcnp", "ENDFB-VIII.0")]
        processor = ExcelProcessor(ROOT_RAW, tmpdir, cfg, codelibs)
        processor.process()
>>>>>>> 3fdcf4cb
<|MERGE_RESOLUTION|>--- conflicted
+++ resolved
@@ -5,11 +5,11 @@
 from pathlib import Path
 
 import pandas as pd
-
-import tests.dummy_structure
 from jade.config.excel_config import ConfigExcelProcessor
 from jade.post.excel_processor import ExcelProcessor
 from jade.resources import default_cfg
+
+import tests.dummy_structure
 
 ROOT_RAW = files(tests.dummy_structure).joinpath("raw_data")
 
@@ -115,7 +115,6 @@
         processor = ExcelProcessor(ROOT_RAW, tmpdir, cfg, codelibs)
         processor.process()
 
-<<<<<<< HEAD
     def test_tud_w(self, tmpdir):
         with as_file(
             files(default_cfg).joinpath("benchmarks_pp/excel/TUD-W.yaml")
@@ -132,7 +131,7 @@
         assert file.exists()
         df = pd.read_excel(file, skiprows=3)
         assert len(df) == 144
-=======
+
     def test_Simple_Tokamak(self, tmpdir):
         with as_file(
             files(default_cfg).joinpath("benchmarks_pp/excel/Simple_Tokamak.yaml")
@@ -140,5 +139,4 @@
             cfg = ConfigExcelProcessor.from_yaml(file)
         codelibs = [("mcnp", "FENDL 3.2c"), ("mcnp", "ENDFB-VIII.0")]
         processor = ExcelProcessor(ROOT_RAW, tmpdir, cfg, codelibs)
-        processor.process()
->>>>>>> 3fdcf4cb
+        processor.process()