--- conflicted
+++ resolved
@@ -394,21 +394,6 @@
                 processor = RawProcessor(cfg, subfolder, path)
                 processor.process_raw_data()
 
-<<<<<<< HEAD
-    def test_ASPIS_PCA_Replica(self, tmpdir):
-        with as_file(RAW_CFG_FILES_MCNP.joinpath("ASPIS-PCA-Replica.yaml")) as f:
-            cfg = ConfigRawProcessor.from_yaml(f)
-
-        folders = [
-            Path(SIMULATION_FOLDER, "_mcnp_-_FENDL 3.2c_", "ASPIS-PCA-Replica"),
-        ]
-
-        for i, folder in enumerate(folders):
-            path = tmpdir.join(str(i))
-            os.makedirs(path)
-            for subfolder in folder.iterdir():
-                processor = RawProcessor(cfg, subfolder, path)
-=======
     def test_IPPEDT(self, tmpdir):
         with as_file(RAW_CFG_FILES_MCNP.joinpath("IPPE-DT.yaml")) as f:
             cfg = ConfigRawProcessor.from_yaml(f)
@@ -421,5 +406,19 @@
             os.mkdir(dump_folder)
             for subrun in folder.iterdir():
                 processor = RawProcessor(cfg, subrun, dump_folder)
->>>>>>> 1a0eb4ee
+                processor.process_raw_data()
+
+    def test_ASPIS_PCA_Replica(self, tmpdir):
+        with as_file(RAW_CFG_FILES_MCNP.joinpath("ASPIS-PCA-Replica.yaml")) as f:
+            cfg = ConfigRawProcessor.from_yaml(f)
+
+        folders = [
+            Path(SIMULATION_FOLDER, "_mcnp_-_FENDL 3.2c_", "ASPIS-PCA-Replica"),
+        ]
+
+        for i, folder in enumerate(folders):
+            path = tmpdir.join(str(i))
+            os.makedirs(path)
+            for subfolder in folder.iterdir():
+                processor = RawProcessor(cfg, subfolder, path)
                 processor.process_raw_data()