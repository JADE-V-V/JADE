from __future__ import annotations

import os
from importlib.resources import as_file, files
from pathlib import Path

import pandas as pd

import tests.dummy_structure
from jade.config.excel_config import ConfigExcelProcessor
from jade.post.excel_processor import ExcelProcessor
from jade.resources import default_cfg

ROOT_RAW = files(tests.dummy_structure).joinpath("raw_data")


class TestExcelProcessor:
    def test_process(self, tmpdir):
        with as_file(
            files(default_cfg).joinpath("benchmarks_pp/excel/Sphere.yaml")
        ) as file:
            cfg = ConfigExcelProcessor.from_yaml(file)
        codelibs = [("mcnp", "ENDFB-VIII.0"), ("mcnp", "FENDL 3.2c")]
        processor = ExcelProcessor(ROOT_RAW, tmpdir, cfg, codelibs)
        processor.process()

    def test_oktavian(self, tmpdir):
        with as_file(
            files(default_cfg).joinpath("benchmarks_pp/excel/Oktavian.yaml")
        ) as file:
            cfg = ConfigExcelProcessor.from_yaml(file)
        codelibs = [("exp", "exp"), ("mcnp", "FENDL 3.2c"), ("mcnp", "ENDFB-VIII.0")]
        processor = ExcelProcessor(ROOT_RAW, tmpdir, cfg, codelibs)
        processor.process()
        assert len(os.listdir(tmpdir)) == 2
        path_to_file = Path(tmpdir, "Oktavian_exp-exp_Vs_mcnp-FENDL 3.2c.xlsx")
        df = pd.read_excel(path_to_file, skiprows=3)
        assert df["C/E"].max() < 1.07
        assert df["C/E"].min() > 0.877

    def test_ITER1D(self, tmpdir):
        with as_file(
            files(default_cfg).joinpath("benchmarks_pp/excel/ITER_1D.yaml")
        ) as file:
            cfg = ConfigExcelProcessor.from_yaml(file)
        codelibs = [("mcnp", "FENDL 3.2c"), ("mcnp", "ENDFB-VIII.0")]
        processor = ExcelProcessor(ROOT_RAW, tmpdir, cfg, codelibs)
        processor.process()

    def test_TiaraBC(self, tmpdir):
        with as_file(
            files(default_cfg).joinpath("benchmarks_pp/excel/Tiara-BC.yaml")
        ) as file:
            cfg = ConfigExcelProcessor.from_yaml(file)
        codelibs = [("exp", "exp"), ("mcnp", "FENDL 3.2c")]
        processor = ExcelProcessor(ROOT_RAW, tmpdir, cfg, codelibs)
        processor.process()

    def test_TiaraBS(self, tmpdir):
        with as_file(
            files(default_cfg).joinpath("benchmarks_pp/excel/Tiara-BS.yaml")
        ) as file:
            cfg = ConfigExcelProcessor.from_yaml(file)
        codelibs = [("exp", "exp"), ("mcnp", "FENDL 3.2c")]
        processor = ExcelProcessor(ROOT_RAW, tmpdir, cfg, codelibs)
        processor.process()

    def test_SphereSDDR(self, tmpdir):
        with as_file(
            files(default_cfg).joinpath("benchmarks_pp/excel/SphereSDDR.yaml")
        ) as file:
            cfg = ConfigExcelProcessor.from_yaml(file)
        codelibs = [("d1s", "lib 1"), ("d1s", "lib 2")]
        processor = ExcelProcessor(ROOT_RAW, tmpdir, cfg, codelibs)
        processor.process()

    def test_TiaraFC(self, tmpdir):
        with as_file(
            files(default_cfg).joinpath("benchmarks_pp/excel/Tiara-FC.yaml")
        ) as file:
            cfg = ConfigExcelProcessor.from_yaml(file)
        codelibs = [("exp", "exp"), ("mcnp", "FENDL 3.2c")]
        processor = ExcelProcessor(ROOT_RAW, tmpdir, cfg, codelibs)
        processor.process()

        file = Path(tmpdir, "Tiara-FC_exp-exp_Vs_mcnp-FENDL 3.2c.xlsx")
        assert file.exists()
        df = pd.read_excel(file, skiprows=3)
        assert len(df) == 5

    def test_FNS_TOF(self, tmpdir):
        with as_file(
            files(default_cfg).joinpath("benchmarks_pp/excel/FNS-TOF.yaml")
        ) as file:
            cfg = ConfigExcelProcessor.from_yaml(file)
        codelibs = [("exp", "exp"), ("mcnp", "FENDL 3.2c")]
        processor = ExcelProcessor(ROOT_RAW, tmpdir, cfg, codelibs)
        processor.process()

    def test_WCLL(self, tmpdir):
        with as_file(
            files(default_cfg).joinpath("benchmarks_pp/excel/WCLL_TBM_1D.yaml")
        ) as file:
            cfg = ConfigExcelProcessor.from_yaml(file)
        codelibs = [("mcnp", "FENDL 3.2c"), ("mcnp", "ENDFB-VIII.0")]
        processor = ExcelProcessor(ROOT_RAW, tmpdir, cfg, codelibs)
        processor.process()

    def test_ITER_Cyl_SDDR(self, tmpdir):
        with as_file(
            files(default_cfg).joinpath("benchmarks_pp/excel/ITER_Cyl_SDDR.yaml")
        ) as file:
            cfg = ConfigExcelProcessor.from_yaml(file)
        codelibs = [("d1s", "lib 1"), ("d1s", "lib 2")]
        processor = ExcelProcessor(ROOT_RAW, tmpdir, cfg, codelibs)
        processor.process()

    def test_tud_w(self, tmpdir):
        with as_file(
            files(default_cfg).joinpath("benchmarks_pp/excel/TUD-W.yaml")
        ) as file:
            cfg = ConfigExcelProcessor.from_yaml(file)
        codelibs = [("exp", "exp"), ("mcnp", "FENDL 3.1d"), ("openmc", "FENDL 3.1d")]
        processor = ExcelProcessor(ROOT_RAW, tmpdir, cfg, codelibs)
        processor.process()
        file = Path(tmpdir, "TUD-W_exp-exp_Vs_mcnp-FENDL 3.1d.xlsx")
        assert file.exists()
        df = pd.read_excel(file, skiprows=3)
        assert len(df) == 144
        file = Path(tmpdir, "TUD-W_exp-exp_Vs_openmc-FENDL 3.1d.xlsx")
        assert file.exists()
        df = pd.read_excel(file, skiprows=3)
        assert len(df) == 144

    def test_Simple_Tokamak(self, tmpdir):
        with as_file(
            files(default_cfg).joinpath("benchmarks_pp/excel/Simple_Tokamak.yaml")
        ) as file:
            cfg = ConfigExcelProcessor.from_yaml(file)
        codelibs = [("mcnp", "FENDL 3.2c"), ("mcnp", "ENDFB-VIII.0")]
        processor = ExcelProcessor(ROOT_RAW, tmpdir, cfg, codelibs)
        processor.process()

    def test_ASPIS_Fe88(self, tmpdir):
        with as_file(
            files(default_cfg).joinpath("benchmarks_pp/excel/ASPIS-Fe88.yaml")
        ) as file:
            cfg = ConfigExcelProcessor.from_yaml(file)
        codelibs = [("exp", "exp"), ("mcnp", "FENDL 3.2c"), ("mcnp", "FENDL 3.1d")]
        processor = ExcelProcessor(ROOT_RAW, tmpdir, cfg, codelibs)
        processor.process()

        file = Path(tmpdir, "ASPIS-Fe88_exp-exp_Vs_mcnp-FENDL 3.2c.xlsx")
        assert file.exists()
        df = pd.read_excel(file, skiprows=3)
        assert len(df) == 15
        file = Path(tmpdir, "ASPIS-Fe88_exp-exp_Vs_mcnp-FENDL 3.1d.xlsx")
        assert file.exists()
        df = pd.read_excel(file, skiprows=3)
        assert len(df) == 15

    def test_TUD_FNG(self, tmpdir):
        with as_file(
            files(default_cfg).joinpath("benchmarks_pp/excel/TUD-FNG.yaml")
        ) as file:
            cfg = ConfigExcelProcessor.from_yaml(file)
        codelibs = [("exp", "exp"), ("mcnp", "FENDL 3.2c"), ("mcnp", "FENDL 3.1d")]
        processor = ExcelProcessor(ROOT_RAW, tmpdir, cfg, codelibs)
        processor.process()

        file = Path(tmpdir, "TUD-FNG_exp-exp_Vs_mcnp-FENDL 3.2c.xlsx")
        assert file.exists()
        df = pd.read_excel(file, skiprows=3)
        assert len(df) == 212
        file = Path(tmpdir, "TUD-FNG_exp-exp_Vs_mcnp-FENDL 3.1d.xlsx")
        assert file.exists()
        df = pd.read_excel(file, skiprows=3)
        assert len(df) == 212

    def test_FNG_SiC(self, tmpdir):
        with as_file(
            files(default_cfg).joinpath("benchmarks_pp/excel/FNG-SiC.yaml")
        ) as file:
            cfg = ConfigExcelProcessor.from_yaml(file)
        codelibs = [("exp", "exp"), ("mcnp", "FENDL 3.2c"), ("mcnp", "JEFF 3.3")]
        processor = ExcelProcessor(ROOT_RAW, tmpdir, cfg, codelibs)
        processor.process()

        file = Path(tmpdir, "FNG-SiC_exp-exp_Vs_mcnp-FENDL 3.2c.xlsx")
        assert file.exists()
        df = pd.read_excel(file, skiprows=3)
        assert len(df) == 6
        file = Path(tmpdir, "FNG-SiC_exp-exp_Vs_mcnp-JEFF 3.3.xlsx")
        assert file.exists()
        df = pd.read_excel(file, skiprows=3)
        assert len(df) == 6

    def test_FNG_W(self, tmpdir):
        with as_file(
            files(default_cfg).joinpath("benchmarks_pp/excel/FNG-W.yaml")
        ) as file:
            cfg = ConfigExcelProcessor.from_yaml(file)
        codelibs = [("exp", "exp"), ("mcnp", "FENDL 2.1c")]
        processor = ExcelProcessor(ROOT_RAW, tmpdir, cfg, codelibs)
        processor.process()

    def test_FNG_SS(self, tmpdir):
        with as_file(
            files(default_cfg).joinpath("benchmarks_pp/excel/FNG-SS.yaml")
        ) as file:
            cfg = ConfigExcelProcessor.from_yaml(file)
        codelibs = [("exp", "exp"), ("mcnp", "JEFF 3.3")]
        processor = ExcelProcessor(ROOT_RAW, tmpdir, cfg, codelibs)
        processor.process()

    def test_FNG_HCPB(self, tmpdir):
        with as_file(
            files(default_cfg).joinpath("benchmarks_pp/excel/FNG-HCPB.yaml")
        ) as file:
            cfg = ConfigExcelProcessor.from_yaml(file)
        codelibs = [("exp", "exp"), ("mcnp", "JEFF 3.3")]
        processor = ExcelProcessor(ROOT_RAW, tmpdir, cfg, codelibs)
        processor.process()

    def test_FNG_BKT(self, tmpdir):
        with as_file(
            files(default_cfg).joinpath("benchmarks_pp/excel/FNG-BKT.yaml")
        ) as file:
            cfg = ConfigExcelProcessor.from_yaml(file)
        codelibs = [("exp", "exp"), ("mcnp", "JEFF 3.3")]
        processor = ExcelProcessor(ROOT_RAW, tmpdir, cfg, codelibs)
        processor.process()

    def test_FNG_SDDR(self, tmpdir):
        with as_file(
            files(default_cfg).joinpath("benchmarks_pp/excel/FNG-SDDR.yaml")
        ) as file:
            cfg = ConfigExcelProcessor.from_yaml(file)
        codelibs = [("exp", "exp"), ("d1s", "lib 2")]
        processor = ExcelProcessor(ROOT_RAW, tmpdir, cfg, codelibs)
        processor.process()

    def test_TUD_Fe(self, tmpdir):
        with as_file(
            files(default_cfg).joinpath("benchmarks_pp/excel/TUD-Fe.yaml")
        ) as file:
            cfg = ConfigExcelProcessor.from_yaml(file)
        codelibs = [("exp", "exp"), ("mcnp", "FENDL 3.1d")]
        processor = ExcelProcessor(ROOT_RAW, tmpdir, cfg, codelibs)
        processor.process()

<<<<<<< HEAD
    def test_ASPIS_PCA_Replica(self, tmpdir):
        with as_file(
            files(default_cfg).joinpath("benchmarks_pp/excel/ASPIS-PCA-Replica.yaml")
=======
    def test_IPPEDT(self, tmpdir):
        with as_file(
            files(default_cfg).joinpath("benchmarks_pp/excel/IPPE-DT.yaml")
>>>>>>> 1a0eb4ee
        ) as file:
            cfg = ConfigExcelProcessor.from_yaml(file)
        codelibs = [("exp", "exp"), ("mcnp", "FENDL 3.2c")]
        processor = ExcelProcessor(ROOT_RAW, tmpdir, cfg, codelibs)
        processor.process()<|MERGE_RESOLUTION|>--- conflicted
+++ resolved
@@ -249,15 +249,18 @@
         processor = ExcelProcessor(ROOT_RAW, tmpdir, cfg, codelibs)
         processor.process()
 
-<<<<<<< HEAD
+    def test_IPPEDT(self, tmpdir):
+        with as_file(
+            files(default_cfg).joinpath("benchmarks_pp/excel/IPPE-DT.yaml")
+        ) as file:
+            cfg = ConfigExcelProcessor.from_yaml(file)
+        codelibs = [("exp", "exp"), ("mcnp", "FENDL 3.2c")]
+        processor = ExcelProcessor(ROOT_RAW, tmpdir, cfg, codelibs)
+        processor.process()
+
     def test_ASPIS_PCA_Replica(self, tmpdir):
         with as_file(
             files(default_cfg).joinpath("benchmarks_pp/excel/ASPIS-PCA-Replica.yaml")
-=======
-    def test_IPPEDT(self, tmpdir):
-        with as_file(
-            files(default_cfg).joinpath("benchmarks_pp/excel/IPPE-DT.yaml")
->>>>>>> 1a0eb4ee
         ) as file:
             cfg = ConfigExcelProcessor.from_yaml(file)
         codelibs = [("exp", "exp"), ("mcnp", "FENDL 3.2c")]
