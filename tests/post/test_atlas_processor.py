--- conflicted
+++ resolved
@@ -291,26 +291,31 @@
         processor = AtlasProcessor(ROOT_RAW, tmpdir, cfg, codelibs, word_template_path)
         processor.process()
 
-<<<<<<< HEAD
+    def test_RCR_SS(self, tmpdir):
+        with as_file(
+            files(default_cfg).joinpath("benchmarks_pp/atlas/RCR-SS.yaml")
+        ) as file:
+            cfg = ConfigAtlasProcessor.from_yaml(file)
+
+        word_template_path = files(resources).joinpath("atlas_template.docx")
+        codelibs = [("exp", "exp"), ("mcnp", "FENDL 3.2c")]
+        processor = AtlasProcessor(ROOT_RAW, tmpdir, cfg, codelibs, word_template_path)
+        processor.process()
+
+    def test_RCR_Fe_Ni(self, tmpdir):
+        with as_file(
+            files(default_cfg).joinpath("benchmarks_pp/atlas/RCR-Fe+Ni.yaml")
+        ) as file:
+            cfg = ConfigAtlasProcessor.from_yaml(file)
+
+        word_template_path = files(resources).joinpath("atlas_template.docx")
+        codelibs = [("exp", "exp"), ("mcnp", "FENDL 3.2c")]
+        processor = AtlasProcessor(ROOT_RAW, tmpdir, cfg, codelibs, word_template_path)
+        processor.process()
+
     def test_ISIS_800MeV_C(self, tmpdir):
         with as_file(
             files(default_cfg).joinpath("benchmarks_pp/atlas/ISIS-800MeV-C.yaml")
-=======
-    def test_RCR_SS(self, tmpdir):
-        with as_file(
-            files(default_cfg).joinpath("benchmarks_pp/atlas/RCR-SS.yaml")
-        ) as file:
-            cfg = ConfigAtlasProcessor.from_yaml(file)
-
-        word_template_path = files(resources).joinpath("atlas_template.docx")
-        codelibs = [("exp", "exp"), ("mcnp", "FENDL 3.2c")]
-        processor = AtlasProcessor(ROOT_RAW, tmpdir, cfg, codelibs, word_template_path)
-        processor.process()
-
-    def test_RCR_Fe_Ni(self, tmpdir):
-        with as_file(
-            files(default_cfg).joinpath("benchmarks_pp/atlas/RCR-Fe+Ni.yaml")
->>>>>>> fb742192
         ) as file:
             cfg = ConfigAtlasProcessor.from_yaml(file)
 
