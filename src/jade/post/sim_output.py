from __future__ import annotations

import logging
import os
from abc import ABC, abstractmethod
from pathlib import Path
from typing import TYPE_CHECKING

import numpy as np
import pandas as pd
from f4enix.output.MCNPoutput import Output
from f4enix.output.mctal import Mctal, Tally
from f4enix.output.meshtal import Fmesh1D, Meshtal

from jade.helper.__optionals__ import OMC_AVAIL

if TYPE_CHECKING:
    from jade.helper.aux_functions import PathLike

if OMC_AVAIL:
    import jade.helper.openmc as omc


class AbstractSimOutput(ABC):
    def __init__(self, sim_folder: PathLike) -> None:
        """
        This object (and its children) need to parse the simulation outputs for the
        different codes.

        Parameters
        ----------
        sim_folder : PathLike
            Path to the simulation folder containing the output files.
        """
        self.sim_folder = sim_folder
        self.code_version = self._read_code_version()

    @property
    @abstractmethod
    def tallydata(self) -> dict[int, pd.DataFrame]:
        """This contains for each tally in the simulation the data in a pandas DataFrame.

        Returns
        -------
        dict[str, pd.DataFrame]
            Dictionary of tally dataframes, indexed by tally number.
        """
        pass

    @property
    @abstractmethod
    def totalbin(self) -> dict[int, pd.DataFrame]:
        """This contains for each tally in the simulation the total bin data in a pandas
        DataFrame.

        Returns
        -------
        dict[str, pd.DataFrame]
            Dictionary of total tally dataframes, indexed by tally number.
        """

    @property
    @abstractmethod
    def tally_numbers(self) -> list[int]:
        """This contains the tally numbers in the simulation.

        Returns
        -------
        list[int]
            List of tally numbers.
        """
        pass

    @property
    @abstractmethod
    def tally_comments(self) -> list[str]:
        """This contains the tally comments in the simulation.

        Returns
        -------
        list[str]
            List of tally comments.
        """
        pass

    @abstractmethod
    def _read_code_version(self) -> str:
        """Read the code version used for the simulation.

        Returns
        -------
        str
            The code version.
        """
        pass


class MCNPSimOutput(AbstractSimOutput):
    def __init__(
        self,
        sim_folder: PathLike,
    ) -> None:
        """
        Class parsing all outputs coming from MCNP run

        Parameters
        ----------
        sim_folder : PathLike

        Returns
        -------
        None.

        """
        self.sim_folder = sim_folder
        mctal_file, output_file, meshtal_file = self.retrieve_files(sim_folder)

        # Read and parse the mctal file
        mctal = Mctal(mctal_file)
        # --- restore cabability to collapse segment and cells ---
        # The double binning Surfaces/cells with segments can create
        # issues for JADE since if another binning is added
        # (such as energy) it is not supported. Nevertheless,
        # the additional segmentation can be quite useful and this can be
        # collapsed de facto in a single geometrical binning
        tallydata = mctal.tallydata
        total_bin = mctal.totalbin
        for dictionary in [tallydata, total_bin]:
            for _, df in dictionary.items():
                if df is not None:
                    if (
                        "Cells" in df.columns
                        and "Segments" in df.columns
                        and len(df) > 1
                    ):
                        # Then we can collapse this in a single geometrical binning
                        values = []
                        for cell, segment in zip(df.Cells, df.Segments):
                            val = str(int(cell)) + "-" + str(int(segment))
                            values.append(val)
                        df["Cells-Segments"] = values
                        # delete the collapsed columns
                        del df["Cells"]
                        del df["Segments"]

                    # another thing that can happen mostly for d1s is that there
                    # are user bins with fake total bin, i.e., there is only one bin
                    # and a total bin having the same value. This is a problem
                    # since f4enix parser will not drop the "fake" additional column
                    try:
                        usr_bins = set(df["User"].to_list())
                        if len(usr_bins) <= 2 and "total" in usr_bins:
                            # then the column does not add any additional info, to drop
                            del df["User"]
                            # and drop the duplicates ignoring the warning
                            with pd.option_context("mode.chained_assignment", None):
                                df.drop_duplicates(inplace=True)
                    except KeyError:
                        pass  # no user column

        self.mctal = mctal
        self._tally_numbers = []
        self._tally_comments = []
        # Read the output file
        self.out = Output(output_file)
        stat_checks = self.out.get_statistical_checks_tfc_bins()
        self.stat_checks = self.out.assign_tally_description(
            stat_checks, self.mctal.tallies
        )
        # Read the meshtal file
        if meshtal_file is not None:
            self.meshtal = Meshtal(meshtal_file)
            self.meshtal.readMesh()
            # Extract the available 1D to be merged with normal tallies
            for msh in self.meshtal.mesh.values():
                if isinstance(msh, Fmesh1D):
                    tallynum, tallydata1D, comment = msh.convert2tally()
                    # Add them to the tallly data
                    tallydata[tallynum] = tallydata1D
                    total_bin[tallynum] = None
                    # Create fake tallies to be added to the mctal
                    dummyTally = Tally(tallynum)
                    dummyTally.tallyComment = [comment]
                    self.mctal.tallies.append(dummyTally)
                else:
                    continue
        for tally in self.mctal.tallies:
            self._tally_numbers.append(tally.tallyNumber)
            if len(tally.tallyComment) > 0:
                self._tally_comments.append(tally.tallyComment[0])
            else:
                self._tally_comments.append("")

        for df in tallydata.values():
            # drop a row if it contains total in whatever column
            if "total" in df.values:
                df.drop(
                    df[
                        df.apply(
                            lambda row: row.astype(str).str.contains("total").any(),
                            axis=1,
                        )
                    ].index,
                    inplace=True,
                )

        self._tallydata = tallydata
        self._totalbin = total_bin

    @property
    def tallydata(self) -> dict[int, pd.DataFrame]:
        return self._tallydata

    @property
    def totalbin(self) -> dict[int, pd.DataFrame]:
        return self._totalbin

    @property
    def tally_numbers(self) -> list[int]:
        return self._tally_numbers

    @property
    def tally_comments(self) -> list[str]:
        return self._tally_comments

    def _read_code_version(self) -> str | None:
        try:
            version = self.out.get_code_version()
            return version
        except ValueError:
            logging.warning(
                "Code version not found in the output file or aux file for %s",
                self.sim_folder,
            )
            logging.debug(
                "Contents of the directory: %s",
                os.listdir(os.path.dirname(self.sim_folder)),
            )
            return None

    @staticmethod
    def retrieve_files(results_path: PathLike) -> tuple[Path, Path, Path | None]:
        file1 = None
        file2 = None
        file3 = None

        for file_name in os.listdir(results_path):
            if file_name.endswith(".m"):
                file1 = file_name
            elif file_name.endswith(".o"):
                file2 = file_name
            elif file_name.endswith(".msht"):
                file3 = file_name

        if file1 is None or file2 is None:
            raise FileNotFoundError(
                f"The following path does not contain the required files for MCNP output: {results_path}"
            )

        mctal = Path(results_path, file1)
        outp = Path(results_path, file2)
        meshtal = Path(results_path, file3) if file3 else None

        return mctal, outp, meshtal


class OpenMCSimOutput(AbstractSimOutput):
    def __init__(
        self,
        sim_folder: PathLike,
    ) -> None:
        """
        Class representing all outputs coming from OpenMC run

        Parameters
        ----------
        output_path : str | os.PathLike
            Path to simulation output files

        Returns
        -------
        None.

        """
        outfile, statefile, tffile, volfile = self.retrieve_file(sim_folder)

        self.output = omc.OpenMCStatePoint(statefile, tffile, volfile)
        self._tally_numbers = self.output.tally_numbers
        self._tally_comments = self.output.tally_comments
        self._tallydata, self._totalbin = self._process_tally()
        self.stat_checks = None

    @property
    def tally_numbers(self) -> list[int]:
        return self._tally_numbers

    @property
    def tally_comments(self) -> list[str]:
        return self._tally_comments

    @property
    def tallydata(self) -> dict[int, pd.DataFrame]:
        return self._tallydata

    @property
    def totalbin(self) -> dict[int, pd.DataFrame]:
        return self._totalbin

    @staticmethod
    def retrieve_file(
        results_path: PathLike,
    ) -> tuple[PathLike, PathLike, PathLike | None, PathLike | None]:
        file1 = None
        file2 = None
        file3 = None
        file4 = None

        for file_name in os.listdir(results_path):
            if file_name.endswith(".out"):
                file1 = file_name
            elif file_name.startswith("statepoint"):
                file2 = file_name
            elif file_name.endswith(".yaml"):
                file3 = file_name
            elif file_name == "volumes.json":
                file4 = file_name

        if file1 is None or file2 is None:
            raise FileNotFoundError(
                f"The following path does not contain the required files for OpenMC output: {results_path}"
            )

        file1 = os.path.join(results_path, file1)
        file2 = os.path.join(results_path, file2)
        file3 = os.path.join(results_path, file3) if file3 else None
        file4 = os.path.join(results_path, file4) if file4 else None

        return file1, file2, file3, file4

    def _create_dataframes(
        self, tallies: dict
    ) -> tuple[dict[int, pd.DataFrame], dict[int, pd.DataFrame]]:
        """
        Function to create dataframes in JADE format from OpenMC dataframes.

        Parameters
        ----------
        tallies : dict
            Dictionary of OpenMC tally dataframes, indexed by tally number

        Returns
        -------
        tallydata : dict[int, pd.DataFrame]
            Dictionary of JADE formatted tally dataframes, indexed by tally number
        totalbin : dict[int, None]]
            Dictionary of JADE formatted total tally values, each are None for OpenMC
        """
        tallydata = {}
        totalbin = {}
        filter_lookup = {
            "cell": "Cells",
            "surface": "Segments",
            "energy high [eV]": "Energy",
            "time": "Time",
            "mean": "Value",
            "std. dev.": "Error",
        }
        columns = [
            "Cells",
            "User",
            "Segments",
            "Cosine",
            "Energy",
            "Time",
            "Cor C",
            "Cor B",
            "Cor A",
            "Value",
            "Error",
        ]
        for id, tally in tallies.items():
            filters = []
            new_columns = {}
            if "cell" in tally.columns:
                filters.append("cell")
            if "surface" in tally.columns:
                filters.append("surface")
            if "energy high [eV]" in tally.columns:
                filters.append("energy high [eV]")
            if "time" in tally.columns:
                filters.append("time")
            new_columns = dict(
                (k, filter_lookup[k]) for k in filters if k in filter_lookup
            )
            new_columns["mean"] = filter_lookup["mean"]
            new_columns["std. dev."] = filter_lookup["std. dev."]
            sorted_tally = tally.sort_values(filters)
            sorted_tally = sorted_tally.reset_index(drop=True)
            sorted_tally = sorted_tally.rename(columns=new_columns)
<<<<<<< HEAD
            # selected_columns = []
            # for column in columns:
            #     if (
            #         column in sorted_tally.columns
            #         and sorted_tally[column].nunique() != 1
            #     ):
            #         selected_columns.append(column)

            # sorted_tally = sorted_tally[selected_columns]
            # sorted_tally.to_csv('tally_'+str(id)+'_sorted.csv')
=======
            # remove constant columns
            sorted_tally = _remove_constant_columns(sorted_tally)
            if "Value" in sorted_tally.columns and "Error" in sorted_tally.columns:
                sorted_tally["Error"] = sorted_tally["Error"] / sorted_tally["Value"]

>>>>>>> eb461303
            tallydata[id] = sorted_tally
            totalbin[id] = None
        return tallydata, totalbin

    def _process_tally(self) -> tuple[dict[int, pd.DataFrame], dict[int, pd.DataFrame]]:
        """
        Function to retrieve OpenMC tally dataframes, and re-format for JADE.

        Returns
        -------
        tallydata : dict[int, pd.DataFrame]
            Dictionary of JADE formatted tally dataframes, indexed by tally number
        totalbin : dict[int, None]]
            Dictionary of JADE formatted total tally values, each are None for OpenMC
        """
        tallies = self.output.tallies_to_dataframes()
        tallydata, totalbin = self._create_dataframes(tallies)
        return tallydata, totalbin

    def _read_code_version(self) -> str | None:
        return self.output.version


def _remove_constant_columns(df: pd.DataFrame) -> pd.DataFrame:
    """eliminate unnecessary columns from OpenMC tally data"""
    # Drop constant axes (if len is > 1)
    if len(df) > 1:
        for column in df.columns:
            if column not in ["Value", "Error"]:
                firstval = df[column].values[0]
                # Should work as long as they are the exact same value
                allequal = (df[column] == firstval).all()
                if allequal:
                    del df[column]
    else:
        # Drop all but the first column
        for column in df.columns:
            if column not in ["Value", "Error"]:
                # Should work as long as they are the exact same value
                del df[column]
    return df<|MERGE_RESOLUTION|>--- conflicted
+++ resolved
@@ -397,24 +397,11 @@
             sorted_tally = tally.sort_values(filters)
             sorted_tally = sorted_tally.reset_index(drop=True)
             sorted_tally = sorted_tally.rename(columns=new_columns)
-<<<<<<< HEAD
-            # selected_columns = []
-            # for column in columns:
-            #     if (
-            #         column in sorted_tally.columns
-            #         and sorted_tally[column].nunique() != 1
-            #     ):
-            #         selected_columns.append(column)
-
-            # sorted_tally = sorted_tally[selected_columns]
-            # sorted_tally.to_csv('tally_'+str(id)+'_sorted.csv')
-=======
             # remove constant columns
             sorted_tally = _remove_constant_columns(sorted_tally)
             if "Value" in sorted_tally.columns and "Error" in sorted_tally.columns:
                 sorted_tally["Error"] = sorted_tally["Error"] / sorted_tally["Value"]
 
->>>>>>> eb461303
             tallydata[id] = sorted_tally
             totalbin[id] = None
         return tallydata, totalbin
