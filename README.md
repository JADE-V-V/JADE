--- conflicted
+++ resolved
@@ -72,11 +72,7 @@
 - pp: post-process a single selected library, the results can be found in <JADE_root>\Tests\Post-Processing\Single Libraries;
 - compare: compare two or more selected libraries, the first indicated will be considered as the reference one; the results can be found in <JADE_root>\Tests\Post-Processing\Comparisons
 - back: go back to the main menu;
-<<<<<<< HEAD
-- 'exit': leave the application freezing the log file that is saved in <JADE_root>\Utilities\Log Files.
-=======
 - 'exit': leave the application freezing the log file that is saved in <JADE_root>\Utilities\Log Files
 
 ## LICENSE
-JADE is an open-source software licensed under the [GNU GPLv3](./LICENSE) license.
->>>>>>> 5b5dd11a
+JADE is an open-source software licensed under the [GNU GPLv3](./LICENSE) license.