--- conflicted
+++ resolved
@@ -379,7 +379,21 @@
             processor = RawProcessor(cfg, folder, tmpdir)
             processor.process_raw_data()
 
-<<<<<<< HEAD
+    def test_TUD_Fe(self, tmpdir):
+        with as_file(RAW_CFG_FILES_MCNP.joinpath("TUD-Fe.yaml")) as f:
+            cfg = ConfigRawProcessor.from_yaml(f)
+
+        folders = [
+            Path(SIMULATION_FOLDER, "_mcnp_-_FENDL 3.1d_", "TUD-Fe"),
+        ]
+
+        for i, folder in enumerate(folders):
+            path = tmpdir.join(str(i))
+            os.makedirs(path)
+            for subfolder in folder.iterdir():
+                processor = RawProcessor(cfg, subfolder, path)
+                processor.process_raw_data()
+
     def test_IPPEDT(self, tmpdir):
         with as_file(RAW_CFG_FILES_MCNP.joinpath("IPPE-DT.yaml")) as f:
             cfg = ConfigRawProcessor.from_yaml(f)
@@ -392,19 +406,4 @@
             os.mkdir(dump_folder)
             for subrun in folder.iterdir():
                 processor = RawProcessor(cfg, subrun, dump_folder)
-=======
-    def test_TUD_Fe(self, tmpdir):
-        with as_file(RAW_CFG_FILES_MCNP.joinpath("TUD-Fe.yaml")) as f:
-            cfg = ConfigRawProcessor.from_yaml(f)
-
-        folders = [
-            Path(SIMULATION_FOLDER, "_mcnp_-_FENDL 3.1d_", "TUD-Fe"),
-        ]
-
-        for i, folder in enumerate(folders):
-            path = tmpdir.join(str(i))
-            os.makedirs(path)
-            for subfolder in folder.iterdir():
-                processor = RawProcessor(cfg, subfolder, path)
->>>>>>> 218c47d1
                 processor.process_raw_data()