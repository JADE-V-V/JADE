from __future__ import annotations

import os
from importlib.resources import as_file, files
from pathlib import Path

import pandas as pd

import tests.dummy_structure
from jade.config.excel_config import ConfigExcelProcessor
from jade.post.excel_processor import ExcelProcessor
from jade.resources import default_cfg

ROOT_RAW = files(tests.dummy_structure).joinpath("raw_data")


class TestExcelProcessor:
    def test_process(self, tmpdir):
        with as_file(
            files(default_cfg).joinpath("benchmarks_pp/excel/Sphere.yaml")
        ) as file:
            cfg = ConfigExcelProcessor.from_yaml(file)
        codelibs = [("mcnp", "ENDFB-VIII.0"), ("mcnp", "FENDL 3.2c")]
        processor = ExcelProcessor(ROOT_RAW, tmpdir, cfg, codelibs)
        processor.process()

    def test_Sphere_code2code(self, tmpdir):
        with as_file(
            files(default_cfg).joinpath("benchmarks_pp/excel/Sphere.yaml")
        ) as file:
            cfg = ConfigExcelProcessor.from_yaml(file)
        codelibs = [("mcnp", "FENDL 3.2c"), ("openmc", "FENDL 3.2b")]
        processor = ExcelProcessor(ROOT_RAW, tmpdir, cfg, codelibs)
        processor.process()

    def test_oktavian(self, tmpdir):
        with as_file(
            files(default_cfg).joinpath("benchmarks_pp/excel/Oktavian.yaml")
        ) as file:
            cfg = ConfigExcelProcessor.from_yaml(file)
        codelibs = [("exp", "exp"), ("mcnp", "FENDL 3.2c"), ("mcnp", "ENDFB-VIII.0")]
        processor = ExcelProcessor(ROOT_RAW, tmpdir, cfg, codelibs)
        processor.process()
        assert len(os.listdir(tmpdir)) == 2
        path_to_file = Path(tmpdir, "Oktavian_exp-exp_Vs_mcnp-FENDL 3.2c.xlsx")
        df = pd.read_excel(path_to_file, skiprows=3)
        assert df["C/E"].max() < 1.07
        assert df["C/E"].min() > 0.877

    def test_ITER1D(self, tmpdir):
        with as_file(
            files(default_cfg).joinpath("benchmarks_pp/excel/ITER_1D.yaml")
        ) as file:
            cfg = ConfigExcelProcessor.from_yaml(file)
        codelibs = [("mcnp", "FENDL 3.2c"), ("mcnp", "ENDFB-VIII.0")]
        processor = ExcelProcessor(ROOT_RAW, tmpdir, cfg, codelibs)
        processor.process()

    def test_TiaraBC(self, tmpdir):
        with as_file(
            files(default_cfg).joinpath("benchmarks_pp/excel/Tiara-BC.yaml")
        ) as file:
            cfg = ConfigExcelProcessor.from_yaml(file)
        codelibs = [("exp", "exp"), ("mcnp", "FENDL 3.2c")]
        processor = ExcelProcessor(ROOT_RAW, tmpdir, cfg, codelibs)
        processor.process()

    def test_TiaraBS(self, tmpdir):
        with as_file(
            files(default_cfg).joinpath("benchmarks_pp/excel/Tiara-BS.yaml")
        ) as file:
            cfg = ConfigExcelProcessor.from_yaml(file)
        codelibs = [("exp", "exp"), ("mcnp", "FENDL 3.2c")]
        processor = ExcelProcessor(ROOT_RAW, tmpdir, cfg, codelibs)
        processor.process()

    def test_SphereSDDR(self, tmpdir):
        with as_file(
            files(default_cfg).joinpath("benchmarks_pp/excel/SphereSDDR.yaml")
        ) as file:
            cfg = ConfigExcelProcessor.from_yaml(file)
        codelibs = [("d1s", "lib 1"), ("d1s", "lib 2")]
        processor = ExcelProcessor(ROOT_RAW, tmpdir, cfg, codelibs)
        processor.process()

    def test_TiaraFC(self, tmpdir):
        with as_file(
            files(default_cfg).joinpath("benchmarks_pp/excel/Tiara-FC.yaml")
        ) as file:
            cfg = ConfigExcelProcessor.from_yaml(file)
        codelibs = [("exp", "exp"), ("mcnp", "FENDL 3.2c")]
        processor = ExcelProcessor(ROOT_RAW, tmpdir, cfg, codelibs)
        processor.process()

        file = Path(tmpdir, "Tiara-FC_exp-exp_Vs_mcnp-FENDL 3.2c.xlsx")
        assert file.exists()
        df = pd.read_excel(file, skiprows=3)
        assert len(df) == 5

    def test_FNS_TOF(self, tmpdir):
        with as_file(
            files(default_cfg).joinpath("benchmarks_pp/excel/FNS-TOF.yaml")
        ) as file:
            cfg = ConfigExcelProcessor.from_yaml(file)
        codelibs = [("exp", "exp"), ("mcnp", "FENDL 3.2c")]
        processor = ExcelProcessor(ROOT_RAW, tmpdir, cfg, codelibs)
        processor.process()

    def test_WCLL(self, tmpdir):
        with as_file(
            files(default_cfg).joinpath("benchmarks_pp/excel/WCLL_TBM_1D.yaml")
        ) as file:
            cfg = ConfigExcelProcessor.from_yaml(file)
        codelibs = [("mcnp", "FENDL 3.2c"), ("mcnp", "ENDFB-VIII.0")]
        processor = ExcelProcessor(ROOT_RAW, tmpdir, cfg, codelibs)
        processor.process()

    def test_ITER_Cyl_SDDR(self, tmpdir):
        with as_file(
            files(default_cfg).joinpath("benchmarks_pp/excel/ITER_Cyl_SDDR.yaml")
        ) as file:
            cfg = ConfigExcelProcessor.from_yaml(file)
        codelibs = [("d1s", "lib 1"), ("d1s", "lib 2")]
        processor = ExcelProcessor(ROOT_RAW, tmpdir, cfg, codelibs)
        processor.process()

    def test_tud_w(self, tmpdir):
        with as_file(
            files(default_cfg).joinpath("benchmarks_pp/excel/TUD-W.yaml")
        ) as file:
            cfg = ConfigExcelProcessor.from_yaml(file)
        codelibs = [("exp", "exp"), ("mcnp", "FENDL 3.1d"), ("openmc", "FENDL 3.1d")]
        processor = ExcelProcessor(ROOT_RAW, tmpdir, cfg, codelibs)
        processor.process()
        file = Path(tmpdir, "TUD-W_exp-exp_Vs_mcnp-FENDL 3.1d.xlsx")
        assert file.exists()
        df = pd.read_excel(file, skiprows=3)
        assert len(df) == 144
        file = Path(tmpdir, "TUD-W_exp-exp_Vs_openmc-FENDL 3.1d.xlsx")
        assert file.exists()
        df = pd.read_excel(file, skiprows=3)
        assert len(df) == 144

    def test_Simple_Tokamak(self, tmpdir):
        with as_file(
            files(default_cfg).joinpath("benchmarks_pp/excel/Simple_Tokamak.yaml")
        ) as file:
            cfg = ConfigExcelProcessor.from_yaml(file)
        codelibs = [("mcnp", "FENDL 3.2c"), ("mcnp", "ENDFB-VIII.0")]
        processor = ExcelProcessor(ROOT_RAW, tmpdir, cfg, codelibs)
        processor.process()

    def test_ASPIS_Fe88(self, tmpdir):
        with as_file(
            files(default_cfg).joinpath("benchmarks_pp/excel/ASPIS-Fe88.yaml")
        ) as file:
            cfg = ConfigExcelProcessor.from_yaml(file)
        codelibs = [("exp", "exp"), ("mcnp", "FENDL 3.2c"), ("mcnp", "FENDL 3.1d")]
        processor = ExcelProcessor(ROOT_RAW, tmpdir, cfg, codelibs)
        processor.process()

        file = Path(tmpdir, "ASPIS-Fe88_exp-exp_Vs_mcnp-FENDL 3.2c.xlsx")
        assert file.exists()
        df = pd.read_excel(file, skiprows=3)
        assert len(df) == 15
        file = Path(tmpdir, "ASPIS-Fe88_exp-exp_Vs_mcnp-FENDL 3.1d.xlsx")
        assert file.exists()
        df = pd.read_excel(file, skiprows=3)
        assert len(df) == 15

    def test_TUD_FNG(self, tmpdir):
        with as_file(
            files(default_cfg).joinpath("benchmarks_pp/excel/TUD-FNG.yaml")
        ) as file:
            cfg = ConfigExcelProcessor.from_yaml(file)
        codelibs = [("exp", "exp"), ("mcnp", "FENDL 3.2c"), ("mcnp", "FENDL 3.1d")]
        processor = ExcelProcessor(ROOT_RAW, tmpdir, cfg, codelibs)
        processor.process()

        file = Path(tmpdir, "TUD-FNG_exp-exp_Vs_mcnp-FENDL 3.2c.xlsx")
        assert file.exists()
        df = pd.read_excel(file, skiprows=3)
        assert len(df) == 212
        file = Path(tmpdir, "TUD-FNG_exp-exp_Vs_mcnp-FENDL 3.1d.xlsx")
        assert file.exists()
        df = pd.read_excel(file, skiprows=3)
        assert len(df) == 212

    def test_FNG_SiC(self, tmpdir):
        with as_file(
            files(default_cfg).joinpath("benchmarks_pp/excel/FNG-SiC.yaml")
        ) as file:
            cfg = ConfigExcelProcessor.from_yaml(file)
        codelibs = [("exp", "exp"), ("mcnp", "FENDL 3.2c"), ("mcnp", "JEFF 3.3")]
        processor = ExcelProcessor(ROOT_RAW, tmpdir, cfg, codelibs)
        processor.process()

        file = Path(tmpdir, "FNG-SiC_exp-exp_Vs_mcnp-FENDL 3.2c.xlsx")
        assert file.exists()
        df = pd.read_excel(file, skiprows=3)
        assert len(df) == 6
        file = Path(tmpdir, "FNG-SiC_exp-exp_Vs_mcnp-JEFF 3.3.xlsx")
        assert file.exists()
        df = pd.read_excel(file, skiprows=3)
        assert len(df) == 6

    def test_FNG_W(self, tmpdir):
        with as_file(
            files(default_cfg).joinpath("benchmarks_pp/excel/FNG-W.yaml")
        ) as file:
            cfg = ConfigExcelProcessor.from_yaml(file)
        codelibs = [("exp", "exp"), ("mcnp", "FENDL 2.1c")]
        processor = ExcelProcessor(ROOT_RAW, tmpdir, cfg, codelibs)
        processor.process()

    def test_FNG_SS(self, tmpdir):
        with as_file(
            files(default_cfg).joinpath("benchmarks_pp/excel/FNG-SS.yaml")
        ) as file:
            cfg = ConfigExcelProcessor.from_yaml(file)
        codelibs = [("exp", "exp"), ("mcnp", "JEFF 3.3")]
        processor = ExcelProcessor(ROOT_RAW, tmpdir, cfg, codelibs)
        processor.process()

    def test_FNG_HCPB(self, tmpdir):
        with as_file(
            files(default_cfg).joinpath("benchmarks_pp/excel/FNG-HCPB.yaml")
        ) as file:
            cfg = ConfigExcelProcessor.from_yaml(file)
        codelibs = [("exp", "exp"), ("mcnp", "JEFF 3.3")]
        processor = ExcelProcessor(ROOT_RAW, tmpdir, cfg, codelibs)
        processor.process()

    def test_FNG_BKT(self, tmpdir):
        with as_file(
            files(default_cfg).joinpath("benchmarks_pp/excel/FNG-BKT.yaml")
        ) as file:
            cfg = ConfigExcelProcessor.from_yaml(file)
        codelibs = [("exp", "exp"), ("mcnp", "JEFF 3.3")]
        processor = ExcelProcessor(ROOT_RAW, tmpdir, cfg, codelibs)
        processor.process()

<<<<<<< HEAD
    def test_C_model(self, tmpdir):
        with as_file(
            files(default_cfg).joinpath("benchmarks_pp/excel/C-Model.yaml")
        ) as file:
            cfg = ConfigExcelProcessor.from_yaml(file)
        codelibs = [("mcnp", "FENDL 3.2c"), ("mcnp", "FENDL 3.2c")]
=======
    def test_FNG_SDDR(self, tmpdir):
        with as_file(
            files(default_cfg).joinpath("benchmarks_pp/excel/FNG-SDDR.yaml")
        ) as file:
            cfg = ConfigExcelProcessor.from_yaml(file)
        codelibs = [("exp", "exp"), ("d1s", "lib 2")]
        processor = ExcelProcessor(ROOT_RAW, tmpdir, cfg, codelibs)
        processor.process()

    def test_TUD_Fe(self, tmpdir):
        with as_file(
            files(default_cfg).joinpath("benchmarks_pp/excel/TUD-Fe.yaml")
        ) as file:
            cfg = ConfigExcelProcessor.from_yaml(file)
        codelibs = [("exp", "exp"), ("mcnp", "FENDL 3.1d")]
        processor = ExcelProcessor(ROOT_RAW, tmpdir, cfg, codelibs)
        processor.process()

    def test_IPPEDT(self, tmpdir):
        with as_file(
            files(default_cfg).joinpath("benchmarks_pp/excel/IPPE-DT.yaml")
        ) as file:
            cfg = ConfigExcelProcessor.from_yaml(file)
        codelibs = [("exp", "exp"), ("mcnp", "FENDL 3.2c")]
        processor = ExcelProcessor(ROOT_RAW, tmpdir, cfg, codelibs)
        processor.process()

    def test_ASPIS_PCA_Replica(self, tmpdir):
        with as_file(
            files(default_cfg).joinpath("benchmarks_pp/excel/ASPIS-PCA-Replica.yaml")
        ) as file:
            cfg = ConfigExcelProcessor.from_yaml(file)
        codelibs = [("exp", "exp"), ("mcnp", "FENDL 3.2c")]
        processor = ExcelProcessor(ROOT_RAW, tmpdir, cfg, codelibs)
        processor.process()

    def test_IPPECF(self, tmpdir):
        with as_file(
            files(default_cfg).joinpath("benchmarks_pp/excel/IPPE-CF.yaml")
        ) as file:
            cfg = ConfigExcelProcessor.from_yaml(file)
        codelibs = [("exp", "exp"), ("mcnp", "FENDL 3.2c")]
>>>>>>> 973f2746
        processor = ExcelProcessor(ROOT_RAW, tmpdir, cfg, codelibs)
        processor.process()<|MERGE_RESOLUTION|>--- conflicted
+++ resolved
@@ -240,56 +240,56 @@
         processor = ExcelProcessor(ROOT_RAW, tmpdir, cfg, codelibs)
         processor.process()
 
-<<<<<<< HEAD
+    def test_FNG_SDDR(self, tmpdir):
+        with as_file(
+            files(default_cfg).joinpath("benchmarks_pp/excel/FNG-SDDR.yaml")
+        ) as file:
+            cfg = ConfigExcelProcessor.from_yaml(file)
+        codelibs = [("exp", "exp"), ("d1s", "lib 2")]
+        processor = ExcelProcessor(ROOT_RAW, tmpdir, cfg, codelibs)
+        processor.process()
+
+    def test_TUD_Fe(self, tmpdir):
+        with as_file(
+            files(default_cfg).joinpath("benchmarks_pp/excel/TUD-Fe.yaml")
+        ) as file:
+            cfg = ConfigExcelProcessor.from_yaml(file)
+        codelibs = [("exp", "exp"), ("mcnp", "FENDL 3.1d")]
+        processor = ExcelProcessor(ROOT_RAW, tmpdir, cfg, codelibs)
+        processor.process()
+
+    def test_IPPEDT(self, tmpdir):
+        with as_file(
+            files(default_cfg).joinpath("benchmarks_pp/excel/IPPE-DT.yaml")
+        ) as file:
+            cfg = ConfigExcelProcessor.from_yaml(file)
+        codelibs = [("exp", "exp"), ("mcnp", "FENDL 3.2c")]
+        processor = ExcelProcessor(ROOT_RAW, tmpdir, cfg, codelibs)
+        processor.process()
+
+    def test_ASPIS_PCA_Replica(self, tmpdir):
+        with as_file(
+            files(default_cfg).joinpath("benchmarks_pp/excel/ASPIS-PCA-Replica.yaml")
+        ) as file:
+            cfg = ConfigExcelProcessor.from_yaml(file)
+        codelibs = [("exp", "exp"), ("mcnp", "FENDL 3.2c")]
+        processor = ExcelProcessor(ROOT_RAW, tmpdir, cfg, codelibs)
+        processor.process()
+
+    def test_IPPECF(self, tmpdir):
+        with as_file(
+            files(default_cfg).joinpath("benchmarks_pp/excel/IPPE-CF.yaml")
+        ) as file:
+            cfg = ConfigExcelProcessor.from_yaml(file)
+        codelibs = [("exp", "exp"), ("mcnp", "FENDL 3.2c")]
+        processor = ExcelProcessor(ROOT_RAW, tmpdir, cfg, codelibs)
+        processor.process()
+
     def test_C_model(self, tmpdir):
         with as_file(
             files(default_cfg).joinpath("benchmarks_pp/excel/C-Model.yaml")
         ) as file:
             cfg = ConfigExcelProcessor.from_yaml(file)
         codelibs = [("mcnp", "FENDL 3.2c"), ("mcnp", "FENDL 3.2c")]
-=======
-    def test_FNG_SDDR(self, tmpdir):
-        with as_file(
-            files(default_cfg).joinpath("benchmarks_pp/excel/FNG-SDDR.yaml")
-        ) as file:
-            cfg = ConfigExcelProcessor.from_yaml(file)
-        codelibs = [("exp", "exp"), ("d1s", "lib 2")]
-        processor = ExcelProcessor(ROOT_RAW, tmpdir, cfg, codelibs)
-        processor.process()
-
-    def test_TUD_Fe(self, tmpdir):
-        with as_file(
-            files(default_cfg).joinpath("benchmarks_pp/excel/TUD-Fe.yaml")
-        ) as file:
-            cfg = ConfigExcelProcessor.from_yaml(file)
-        codelibs = [("exp", "exp"), ("mcnp", "FENDL 3.1d")]
-        processor = ExcelProcessor(ROOT_RAW, tmpdir, cfg, codelibs)
-        processor.process()
-
-    def test_IPPEDT(self, tmpdir):
-        with as_file(
-            files(default_cfg).joinpath("benchmarks_pp/excel/IPPE-DT.yaml")
-        ) as file:
-            cfg = ConfigExcelProcessor.from_yaml(file)
-        codelibs = [("exp", "exp"), ("mcnp", "FENDL 3.2c")]
-        processor = ExcelProcessor(ROOT_RAW, tmpdir, cfg, codelibs)
-        processor.process()
-
-    def test_ASPIS_PCA_Replica(self, tmpdir):
-        with as_file(
-            files(default_cfg).joinpath("benchmarks_pp/excel/ASPIS-PCA-Replica.yaml")
-        ) as file:
-            cfg = ConfigExcelProcessor.from_yaml(file)
-        codelibs = [("exp", "exp"), ("mcnp", "FENDL 3.2c")]
-        processor = ExcelProcessor(ROOT_RAW, tmpdir, cfg, codelibs)
-        processor.process()
-
-    def test_IPPECF(self, tmpdir):
-        with as_file(
-            files(default_cfg).joinpath("benchmarks_pp/excel/IPPE-CF.yaml")
-        ) as file:
-            cfg = ConfigExcelProcessor.from_yaml(file)
-        codelibs = [("exp", "exp"), ("mcnp", "FENDL 3.2c")]
->>>>>>> 973f2746
         processor = ExcelProcessor(ROOT_RAW, tmpdir, cfg, codelibs)
         processor.process()