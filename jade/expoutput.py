--- conflicted
+++ resolved
@@ -1825,14 +1825,11 @@
                             if mat != "TLD":
                                 vals = self.raw_data[t][4]["Value"].values[: len(x)]
                             else:
-<<<<<<< HEAD
-                                vals = self.raw_data[t][6]["Value"].values[: len(x)]
-=======
                                 # FNG SiC experiment measured the total dose
                                 if self.testname == "FNG-SiC":
                                     # Neutron dose
                                     Dn = (
-                                        self.raw_data[code][t][16]["Value"].values[
+                                        self.raw_data[t][16]["Value"].values[
                                             : len(x)
                                         ]
                                     ) * fngsic_norm
@@ -1842,7 +1839,7 @@
                                     ]
                                     # Photon dose
                                     Dp = (
-                                        self.raw_data[code][t][26]["Value"].values[
+                                        self.raw_data[t][26]["Value"].values[
                                             : len(x)
                                         ]
                                     ) * fngsic_norm
@@ -1850,36 +1847,31 @@
                                     Dt = [sum(pair) for pair in zip(Dn_multiplied, Dp)]
                                     vals = Dt
                                 else:
-                                    vals = self.raw_data[code][t][6]["Value"].values[
+                                    vals = self.raw_data[t][6]["Value"].values[
                                         : len(x)
                                     ]
->>>>>>> d6fcd2c3
                             df_tab[idx_col] = vals
                         elif idx_col[1] == "C/E Error":
                             if mat != "TLD":
                                 errs = self.raw_data[t][4]["Error"].values[: len(x)]
                             else:
-<<<<<<< HEAD
-                                errs = self.raw_data[t][6]["Error"].values[: len(x)]
-=======
                                 if self.testname == "FNG-SiC":
                                     errs = np.sqrt(
                                         np.square(
-                                            self.raw_data[code][t][16]["Error"].values[
+                                            self.raw_data[t][16]["Error"].values[
                                                 : len(x)
                                             ]
                                         )
                                         + np.square(
-                                            self.raw_data[code][t][26]["Error"].values[
+                                            self.raw_data[t][26]["Error"].values[
                                                 : len(x)
                                             ]
                                         )
                                     )
                                 else:
-                                    errs = self.raw_data[code][t][6]["Error"].values[
+                                    errs = self.raw_data[t][6]["Error"].values[
                                         : len(x)
                                     ]
->>>>>>> d6fcd2c3
                             vals1 = np.square(errs)
                             vals2 = np.square(
                                 exp_data_df.loc[:, "Error"].to_numpy() / 100
@@ -1891,13 +1883,10 @@
                             if mat != "TLD":
                                 vals1 = self.raw_data[t][4]["Value"].values[: len(x)]
                             else:
-<<<<<<< HEAD
-                                vals1 = self.raw_data[t][6]["Value"].values[: len(x)]
-=======
                                 if self.testname == "FNG-SiC":
                                     # Neutron dose
                                     Dn = (
-                                        self.raw_data[code][t][16]["Value"].values[
+                                        self.raw_data[t][16]["Value"].values[
                                             : len(x)
                                         ]
                                     ) * fngsic_norm
@@ -1907,7 +1896,7 @@
                                     ]
                                     # Photon dose
                                     Dp = (
-                                        self.raw_data[code][t][26]["Value"].values[
+                                        self.raw_data[t][26]["Value"].values[
                                             : len(x)
                                         ]
                                     ) * fngsic_norm
@@ -1915,10 +1904,9 @@
                                     Dt = [sum(pair) for pair in zip(Dn_multiplied, Dp)]
                                     vals1 = Dt
                                 else:
-                                    vals1 = self.raw_data[code][t][6]["Value"].values[
+                                    vals1 = self.raw_data[t][6]["Value"].values[
                                         : len(x)
                                     ]
->>>>>>> d6fcd2c3
                             vals2 = exp_data_df.loc[:, "Reaction Rate"].to_numpy()
                             ratio = vals1 / vals2
                             ratio = ratio.tolist()
@@ -1992,13 +1980,10 @@
                 if material != "TLD":
                     v = self.raw_data[(material, lib)][4]["Value"].values[: len(x)]
                 else:
-<<<<<<< HEAD
-                    v = self.raw_data[(material, lib)][6]["Value"].values[: len(x)]
-=======
                     if self.testname == "FNG-SiC":
                         # Neutron dose
                         Dn = (
-                            self.raw_data[code][(material, lib)][16]["Value"].values[
+                            self.raw_data[(material, lib)][16]["Value"].values[
                                 : len(x)
                             ]
                         ) * fngsic_norm
@@ -2007,42 +1992,37 @@
                         ]
                         # Photon dose
                         Dp = (
-                            self.raw_data[code][(material, lib)][26]["Value"].values[
+                            self.raw_data[(material, lib)][26]["Value"].values[
                                 : len(x)
                             ]
                         ) * fngsic_norm
                         # Sum neutron and photon dose with neutron sensitivity as a function of depth
                         v = [sum(pair) for pair in zip(Dn_multiplied, Dp)]
                     else:
-                        v = self.raw_data[code][(material, lib)][6]["Value"].values[
+                        v = self.raw_data[(material, lib)][6]["Value"].values[
                             : len(x)
                         ]
->>>>>>> d6fcd2c3
                 y.append(v)
                 if material != "TLD":
                     v = self.raw_data[(material, lib)][4]["Error"].values[: len(x)]
                 else:
-<<<<<<< HEAD
-                    v = self.raw_data[(material, lib)][6]["Error"].values[: len(x)]
-=======
                     if self.testname == "FNG-SiC":
                         v = np.sqrt(
                             np.square(
-                                self.raw_data[code][(material, lib)][16][
+                                self.raw_data[(material, lib)][16][
                                     "Error"
                                 ].values[: len(x)]
                             )
                             + np.square(
-                                self.raw_data[code][(material, lib)][26][
+                                self.raw_data[(material, lib)][26][
                                     "Error"
                                 ].values[: len(x)]
                             )
                         )
                     else:
-                        v = self.raw_data[code][(material, lib)][6]["Error"].values[
+                        v = self.raw_data[(material, lib)][6]["Error"].values[
                             : len(x)
                         ]
->>>>>>> d6fcd2c3
                 err.append(v)
                 # Append computational data to data list(to be sent to plotter)
                 data_comp = {"x": x, "y": y, "err": err, "ylabel": ylabel}
@@ -2073,29 +2053,24 @@
                 max = self.raw_data[(mat, lib)][4]["Error"].values[:size].max()
                 avg = self.raw_data[(mat, lib)][4]["Error"].values[:size].mean()
             else:
-<<<<<<< HEAD
-                max = self.raw_data[(mat, lib)][6]["Error"].values[:size].max()
-                avg = self.raw_data[(mat, lib)][6]["Error"].values[:size].mean()
-=======
                 if self.testname == "FNG-SiC":
                     v = np.sqrt(
                         np.square(
-                            self.raw_data[code][(mat, lib)][16]["Error"].values[:size]
+                            self.raw_data[(mat, lib)][16]["Error"].values[:size]
                         )
                         + np.square(
-                            self.raw_data[code][(mat, lib)][26]["Error"].values[:size]
+                            self.raw_data[(mat, lib)][26]["Error"].values[:size]
                         )
                     )
                     max = np.max(v)
                     avg = np.mean(v)
                 else:
                     max = (
-                        self.raw_data[code][(mat, lib)][6]["Error"].values[:size].max()
+                        self.raw_data[(mat, lib)][6]["Error"].values[:size].max()
                     )
                     avg = (
-                        self.raw_data[code][(mat, lib)][6]["Error"].values[:size].mean()
+                        self.raw_data[(mat, lib)][6]["Error"].values[:size].mean()
                     )
->>>>>>> d6fcd2c3
             library = self.session.conf.get_lib_name(lib)
             conv_df.loc["Max Error", library] = max
             conv_df.loc["Average Error", library] = avg
@@ -2307,7 +2282,7 @@
                         t = (mat, lib_names_dict[idx_col[0]])
                         if idx_col[1] == "Value":
                             if mat != "H3":
-                                vals = self.raw_data[code][t][4]["Value"].values[
+                                vals = self.raw_data[t][4]["Value"].values[
                                     : len(x)
                                 ]
                             else:
@@ -2316,7 +2291,7 @@
                                 for i in range(4):
                                     vals.extend(
                                         (
-                                            self.raw_data[code][t][84]["Value"].values[
+                                            self.raw_data[t][84]["Value"].values[
                                                 i::4
                                             ]
                                         )
@@ -2326,13 +2301,13 @@
 
                         elif idx_col[1] == "C/E Error":
                             if mat != "H3":
-                                errs = self.raw_data[code][t][4]["Error"].values[
+                                errs = self.raw_data[t][4]["Error"].values[
                                     : len(x)
                                 ]
                             else:
                                 errs = []
                                 for i in range(4):
-                                    yerr = self.raw_data[code][t][84]["Error"].values[
+                                    yerr = self.raw_data[t][84]["Error"].values[
                                         i::4
                                     ]
                                     errs.extend(yerr)
@@ -2347,14 +2322,14 @@
                         # Calculate C/E value
                         else:
                             if mat != "H3":
-                                vals1 = self.raw_data[code][t][4]["Value"].values[
+                                vals1 = self.raw_data[t][4]["Value"].values[
                                     : len(x)
                                 ]
                             else:
                                 vals1 = []
                                 for i in range(4):
                                     vals1.extend(
-                                        self.raw_data[code][t][84]["Value"].values[i::4]
+                                        self.raw_data[t][84]["Value"].values[i::4]
                                     )
 
                             if mat == "H3":
@@ -2409,12 +2384,12 @@
                         # y = []
                         # err = []
                         # Total tritium production Li6 + Li7
-                        ycalc = self.raw_data[code][(material, lib)][84][
+                        ycalc = self.raw_data[(material, lib)][84][
                             "Value"
                         ].values[i::4]
 
                         yerr = np.square(
-                            self.raw_data[code][(material, lib)][84]["Error"].values[
+                            self.raw_data[(material, lib)][84]["Error"].values[
                                 i::4
                             ]
                         )
@@ -2471,12 +2446,12 @@
                     y = []
                     err = []
 
-                    ycalc = self.raw_data[code][(material, lib)][4]["Value"].values[
+                    ycalc = self.raw_data[(material, lib)][4]["Value"].values[
                         : len(x)
                     ]
                     y.append(ycalc)
 
-                    yerr = self.raw_data[code][(material, lib)][4]["Error"].values[
+                    yerr = self.raw_data[(material, lib)][4]["Error"].values[
                         : len(x)
                     ]
                     err.append(yerr)
@@ -2505,11 +2480,11 @@
         code = "mcnp"
         for lib in self.lib[1:]:
             if mat != "H3":
-                max = self.raw_data[code][(mat, lib)][4]["Error"].values[:size].max()
-                avg = self.raw_data[code][(mat, lib)][4]["Error"].values[:size].mean()
+                max = self.raw_data[(mat, lib)][4]["Error"].values[:size].max()
+                avg = self.raw_data[(mat, lib)][4]["Error"].values[:size].mean()
             else:
-                max = self.raw_data[code][(mat, lib)][84]["Error"].values[:size].max()
-                avg = self.raw_data[code][(mat, lib)][84]["Error"].values[:size].mean()
+                max = self.raw_data[(mat, lib)][84]["Error"].values[:size].max()
+                avg = self.raw_data[(mat, lib)][84]["Error"].values[:size].mean()
             library = self.session.conf.get_lib_name(lib)
             conv_df.loc["Max Error", library] = max
             conv_df.loc["Average Error", library] = avg
