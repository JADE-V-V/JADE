from __future__ import annotations

import os
from importlib.resources import as_file, files
from pathlib import Path

import pandas as pd

import tests.dummy_structure
from jade.config.excel_config import ConfigExcelProcessor
from jade.post.excel_processor import ExcelProcessor
from jade.resources import default_cfg

ROOT_RAW = files(tests.dummy_structure).joinpath("raw_data")


class TestExcelProcessor:
    def test_table_name(self, tmpdir):
        with as_file(
             files(tests.dummy_structure).joinpath("cfg/benchmarks_pp/excel/Sphere.yaml")
        ) as file:
            cfg = ConfigExcelProcessor.from_yaml(file)
        codelibs = [("mcnp", "ENDFB-VIII.0"), ("mcnp", "FENDL 3.2c")]
        processor = ExcelProcessor(ROOT_RAW, tmpdir, cfg, codelibs)
        processor.process()       
    
    def test_process(self, tmpdir):
        with as_file(
            files(default_cfg).joinpath("benchmarks_pp/excel/Sphere.yaml")
        ) as file:
            cfg = ConfigExcelProcessor.from_yaml(file)
        codelibs = [("mcnp", "ENDFB-VIII.0"), ("mcnp", "FENDL 3.2c")]
        processor = ExcelProcessor(ROOT_RAW, tmpdir, cfg, codelibs)
        processor.process()

    def test_Sphere_code2code(self, tmpdir):
        with as_file(
            files(default_cfg).joinpath("benchmarks_pp/excel/Sphere.yaml")
        ) as file:
            cfg = ConfigExcelProcessor.from_yaml(file)
        codelibs = [("mcnp", "FENDL 3.2c"), ("openmc", "FENDL 3.2b")]
        processor = ExcelProcessor(ROOT_RAW, tmpdir, cfg, codelibs)
        processor.process()

    def test_oktavian(self, tmpdir):
        with as_file(
            files(default_cfg).joinpath("benchmarks_pp/excel/Oktavian.yaml")
        ) as file:
            cfg = ConfigExcelProcessor.from_yaml(file)
        codelibs = [("exp", "exp"), ("mcnp", "FENDL 3.2c"), ("mcnp", "ENDFB-VIII.0")]
        processor = ExcelProcessor(ROOT_RAW, tmpdir, cfg, codelibs)
        processor.process()
        assert len(os.listdir(tmpdir)) == 2
        path_to_file = Path(tmpdir, "Oktavian_exp-exp_Vs_mcnp-FENDL 3.2c.xlsx")
        df = pd.read_excel(path_to_file, skiprows=3)
        assert df["C/E"].max() < 1.07
        assert df["C/E"].min() > 0.877

    def test_ITER1D(self, tmpdir):
        with as_file(
            files(default_cfg).joinpath("benchmarks_pp/excel/ITER_1D.yaml")
        ) as file:
            cfg = ConfigExcelProcessor.from_yaml(file)
        codelibs = [("mcnp", "FENDL 3.2c"), ("mcnp", "ENDFB-VIII.0")]
        processor = ExcelProcessor(ROOT_RAW, tmpdir, cfg, codelibs)
        processor.process()

    def test_TiaraBC(self, tmpdir):
        with as_file(
            files(default_cfg).joinpath("benchmarks_pp/excel/Tiara-BC.yaml")
        ) as file:
            cfg = ConfigExcelProcessor.from_yaml(file)
        codelibs = [("exp", "exp"), ("mcnp", "FENDL 3.2c")]
        processor = ExcelProcessor(ROOT_RAW, tmpdir, cfg, codelibs)
        processor.process()

    def test_TiaraBS(self, tmpdir):
        with as_file(
            files(default_cfg).joinpath("benchmarks_pp/excel/Tiara-BS.yaml")
        ) as file:
            cfg = ConfigExcelProcessor.from_yaml(file)
        codelibs = [("exp", "exp"), ("mcnp", "FENDL 3.2c")]
        processor = ExcelProcessor(ROOT_RAW, tmpdir, cfg, codelibs)
        processor.process()

    def test_SphereSDDR(self, tmpdir):
        with as_file(
            files(default_cfg).joinpath("benchmarks_pp/excel/SphereSDDR.yaml")
        ) as file:
            cfg = ConfigExcelProcessor.from_yaml(file)
        codelibs = [("d1s", "lib 1"), ("d1s", "lib 2")]
        processor = ExcelProcessor(ROOT_RAW, tmpdir, cfg, codelibs)
        processor.process()

    def test_TiaraFC(self, tmpdir):
        with as_file(
            files(default_cfg).joinpath("benchmarks_pp/excel/Tiara-FC.yaml")
        ) as file:
            cfg = ConfigExcelProcessor.from_yaml(file)
        codelibs = [("exp", "exp"), ("mcnp", "FENDL 3.2c")]
        processor = ExcelProcessor(ROOT_RAW, tmpdir, cfg, codelibs)
        processor.process()

        file = Path(tmpdir, "Tiara-FC_exp-exp_Vs_mcnp-FENDL 3.2c.xlsx")
        assert file.exists()
        df = pd.read_excel(file, skiprows=3)
        assert len(df) == 5

    def test_FNS_TOF(self, tmpdir):
        with as_file(
            files(default_cfg).joinpath("benchmarks_pp/excel/FNS-TOF.yaml")
        ) as file:
            cfg = ConfigExcelProcessor.from_yaml(file)
        codelibs = [("exp", "exp"), ("mcnp", "FENDL 3.2c")]
        processor = ExcelProcessor(ROOT_RAW, tmpdir, cfg, codelibs)
        processor.process()

    def test_WCLL(self, tmpdir):
        with as_file(
            files(default_cfg).joinpath("benchmarks_pp/excel/WCLL_TBM_1D.yaml")
        ) as file:
            cfg = ConfigExcelProcessor.from_yaml(file)
        codelibs = [("mcnp", "FENDL 3.2c"), ("mcnp", "ENDFB-VIII.0")]
        processor = ExcelProcessor(ROOT_RAW, tmpdir, cfg, codelibs)
        processor.process()

    def test_ITER_Cyl_SDDR(self, tmpdir):
        with as_file(
            files(default_cfg).joinpath("benchmarks_pp/excel/ITER_Cyl_SDDR.yaml")
        ) as file:
            cfg = ConfigExcelProcessor.from_yaml(file)
        codelibs = [("d1s", "lib 1"), ("d1s", "lib 2")]
        processor = ExcelProcessor(ROOT_RAW, tmpdir, cfg, codelibs)
        processor.process()

    def test_tud_w(self, tmpdir):
        with as_file(
            files(default_cfg).joinpath("benchmarks_pp/excel/TUD-W.yaml")
        ) as file:
            cfg = ConfigExcelProcessor.from_yaml(file)
        codelibs = [("exp", "exp"), ("mcnp", "FENDL 3.1d"), ("openmc", "FENDL 3.1d")]
        processor = ExcelProcessor(ROOT_RAW, tmpdir, cfg, codelibs)
        processor.process()
        file = Path(tmpdir, "TUD-W_exp-exp_Vs_mcnp-FENDL 3.1d.xlsx")
        assert file.exists()
        df = pd.read_excel(file, skiprows=3)
        assert len(df) == 144
        file = Path(tmpdir, "TUD-W_exp-exp_Vs_openmc-FENDL 3.1d.xlsx")
        assert file.exists()
        df = pd.read_excel(file, skiprows=3)
        assert len(df) == 144

    def test_Simple_Tokamak(self, tmpdir):
        with as_file(
            files(default_cfg).joinpath("benchmarks_pp/excel/Simple_Tokamak.yaml")
        ) as file:
            cfg = ConfigExcelProcessor.from_yaml(file)
        codelibs = [("mcnp", "FENDL 3.2c"), ("mcnp", "ENDFB-VIII.0")]
        processor = ExcelProcessor(ROOT_RAW, tmpdir, cfg, codelibs)
        processor.process()

    def test_ASPIS_Fe88(self, tmpdir):
        with as_file(
            files(default_cfg).joinpath("benchmarks_pp/excel/ASPIS-Fe88.yaml")
        ) as file:
            cfg = ConfigExcelProcessor.from_yaml(file)
        codelibs = [("exp", "exp"), ("mcnp", "FENDL 3.2c"), ("mcnp", "FENDL 3.1d")]
        processor = ExcelProcessor(ROOT_RAW, tmpdir, cfg, codelibs)
        processor.process()

        file = Path(tmpdir, "ASPIS-Fe88_exp-exp_Vs_mcnp-FENDL 3.2c.xlsx")
        assert file.exists()
        df = pd.read_excel(file, skiprows=3)
        assert len(df) == 15
        file = Path(tmpdir, "ASPIS-Fe88_exp-exp_Vs_mcnp-FENDL 3.1d.xlsx")
        assert file.exists()
        df = pd.read_excel(file, skiprows=3)
        assert len(df) == 15

    def test_TUD_FNG(self, tmpdir):
        with as_file(
            files(default_cfg).joinpath("benchmarks_pp/excel/TUD-FNG.yaml")
        ) as file:
            cfg = ConfigExcelProcessor.from_yaml(file)
        codelibs = [("exp", "exp"), ("mcnp", "FENDL 3.2c"), ("mcnp", "FENDL 3.1d")]
        processor = ExcelProcessor(ROOT_RAW, tmpdir, cfg, codelibs)
        processor.process()

        file = Path(tmpdir, "TUD-FNG_exp-exp_Vs_mcnp-FENDL 3.2c.xlsx")
        assert file.exists()
        df = pd.read_excel(file, skiprows=3)
        assert len(df) == 212
        file = Path(tmpdir, "TUD-FNG_exp-exp_Vs_mcnp-FENDL 3.1d.xlsx")
        assert file.exists()
        df = pd.read_excel(file, skiprows=3)
        assert len(df) == 212

    def test_FNG_SiC(self, tmpdir):
        with as_file(
            files(default_cfg).joinpath("benchmarks_pp/excel/FNG-SiC.yaml")
        ) as file:
            cfg = ConfigExcelProcessor.from_yaml(file)
        codelibs = [("exp", "exp"), ("mcnp", "FENDL 3.2c"), ("mcnp", "JEFF 3.3")]
        processor = ExcelProcessor(ROOT_RAW, tmpdir, cfg, codelibs)
        processor.process()

        file = Path(tmpdir, "FNG-SiC_exp-exp_Vs_mcnp-FENDL 3.2c.xlsx")
        assert file.exists()
        df = pd.read_excel(file, skiprows=3)
        assert len(df) == 6
        file = Path(tmpdir, "FNG-SiC_exp-exp_Vs_mcnp-JEFF 3.3.xlsx")
        assert file.exists()
        df = pd.read_excel(file, skiprows=3)
        assert len(df) == 6

    def test_FNG_W(self, tmpdir):
        with as_file(
            files(default_cfg).joinpath("benchmarks_pp/excel/FNG-W.yaml")
        ) as file:
            cfg = ConfigExcelProcessor.from_yaml(file)
        codelibs = [("exp", "exp"), ("mcnp", "FENDL 2.1c")]
        processor = ExcelProcessor(ROOT_RAW, tmpdir, cfg, codelibs)
        processor.process()

    def test_FNG_SS(self, tmpdir):
        with as_file(
            files(default_cfg).joinpath("benchmarks_pp/excel/FNG-SS.yaml")
        ) as file:
            cfg = ConfigExcelProcessor.from_yaml(file)
        codelibs = [("exp", "exp"), ("mcnp", "JEFF 3.3")]
        processor = ExcelProcessor(ROOT_RAW, tmpdir, cfg, codelibs)
        processor.process()

    def test_FNG_HCPB(self, tmpdir):
        with as_file(
            files(default_cfg).joinpath("benchmarks_pp/excel/FNG-HCPB.yaml")
        ) as file:
            cfg = ConfigExcelProcessor.from_yaml(file)
        codelibs = [("exp", "exp"), ("mcnp", "JEFF 3.3")]
        processor = ExcelProcessor(ROOT_RAW, tmpdir, cfg, codelibs)
        processor.process()

    def test_FNG_BKT(self, tmpdir):
        with as_file(
            files(default_cfg).joinpath("benchmarks_pp/excel/FNG-BKT.yaml")
        ) as file:
            cfg = ConfigExcelProcessor.from_yaml(file)
        codelibs = [("exp", "exp"), ("mcnp", "JEFF 3.3")]
        processor = ExcelProcessor(ROOT_RAW, tmpdir, cfg, codelibs)
        processor.process()

    def test_FNG_SDDR(self, tmpdir):
        with as_file(
            files(default_cfg).joinpath("benchmarks_pp/excel/FNG-SDDR.yaml")
        ) as file:
            cfg = ConfigExcelProcessor.from_yaml(file)
        codelibs = [("exp", "exp"), ("d1s", "lib 2")]
        processor = ExcelProcessor(ROOT_RAW, tmpdir, cfg, codelibs)
        processor.process()

    def test_TUD_Fe(self, tmpdir):
        with as_file(
            files(default_cfg).joinpath("benchmarks_pp/excel/TUD-Fe.yaml")
        ) as file:
            cfg = ConfigExcelProcessor.from_yaml(file)
        codelibs = [("exp", "exp"), ("mcnp", "FENDL 3.1d")]
        processor = ExcelProcessor(ROOT_RAW, tmpdir, cfg, codelibs)
        processor.process()

    def test_IPPEDT(self, tmpdir):
        with as_file(
            files(default_cfg).joinpath("benchmarks_pp/excel/IPPE-DT.yaml")
        ) as file:
            cfg = ConfigExcelProcessor.from_yaml(file)
        codelibs = [("exp", "exp"), ("mcnp", "FENDL 3.2c")]
        processor = ExcelProcessor(ROOT_RAW, tmpdir, cfg, codelibs)
        processor.process()

    def test_ASPIS_PCA_Replica(self, tmpdir):
        with as_file(
            files(default_cfg).joinpath("benchmarks_pp/excel/ASPIS-PCA-Replica.yaml")
        ) as file:
            cfg = ConfigExcelProcessor.from_yaml(file)
        codelibs = [("exp", "exp"), ("mcnp", "FENDL 3.2c")]
        processor = ExcelProcessor(ROOT_RAW, tmpdir, cfg, codelibs)
        processor.process()

    def test_IPPECF(self, tmpdir):
        with as_file(
            files(default_cfg).joinpath("benchmarks_pp/excel/IPPE-CF.yaml")
        ) as file:
            cfg = ConfigExcelProcessor.from_yaml(file)
        codelibs = [("exp", "exp"), ("mcnp", "FENDL 3.2c")]
        processor = ExcelProcessor(ROOT_RAW, tmpdir, cfg, codelibs)
        processor.process()

    def test_C_model(self, tmpdir):
        with as_file(
            files(default_cfg).joinpath("benchmarks_pp/excel/C-Model.yaml")
        ) as file:
            cfg = ConfigExcelProcessor.from_yaml(file)
        codelibs = [("mcnp", "FENDL 3.2c"), ("mcnp", "FENDL 3.2c")]
        processor = ExcelProcessor(ROOT_RAW, tmpdir, cfg, codelibs)
        processor.process()

<<<<<<< HEAD
    def test_ISIS_800MeV_C(self, tmpdir):
        with as_file(
            files(default_cfg).joinpath("benchmarks_pp/excel/ISIS-800MeV-C.yaml")
=======
    def test_RCR_SS(self, tmpdir):
        with as_file(
            files(default_cfg).joinpath("benchmarks_pp/excel/RCR-SS.yaml")
        ) as file:
            cfg = ConfigExcelProcessor.from_yaml(file)
        codelibs = [("exp", "exp"), ("mcnp", "FENDL 3.2c")]
        processor = ExcelProcessor(ROOT_RAW, tmpdir, cfg, codelibs)
        processor.process()

    def test_RCR_Fe_Ni(self, tmpdir):
        with as_file(
            files(default_cfg).joinpath("benchmarks_pp/excel/RCR-Fe+Ni.yaml")
>>>>>>> fb742192
        ) as file:
            cfg = ConfigExcelProcessor.from_yaml(file)
        codelibs = [("exp", "exp"), ("mcnp", "FENDL 3.2c")]
        processor = ExcelProcessor(ROOT_RAW, tmpdir, cfg, codelibs)
        processor.process()<|MERGE_RESOLUTION|>--- conflicted
+++ resolved
@@ -17,13 +17,13 @@
 class TestExcelProcessor:
     def test_table_name(self, tmpdir):
         with as_file(
-             files(tests.dummy_structure).joinpath("cfg/benchmarks_pp/excel/Sphere.yaml")
+            files(tests.dummy_structure).joinpath("cfg/benchmarks_pp/excel/Sphere.yaml")
         ) as file:
             cfg = ConfigExcelProcessor.from_yaml(file)
         codelibs = [("mcnp", "ENDFB-VIII.0"), ("mcnp", "FENDL 3.2c")]
         processor = ExcelProcessor(ROOT_RAW, tmpdir, cfg, codelibs)
-        processor.process()       
-    
+        processor.process()
+
     def test_process(self, tmpdir):
         with as_file(
             files(default_cfg).joinpath("benchmarks_pp/excel/Sphere.yaml")
@@ -303,24 +303,27 @@
         processor = ExcelProcessor(ROOT_RAW, tmpdir, cfg, codelibs)
         processor.process()
 
-<<<<<<< HEAD
+    def test_RCR_SS(self, tmpdir):
+        with as_file(
+            files(default_cfg).joinpath("benchmarks_pp/excel/RCR-SS.yaml")
+        ) as file:
+            cfg = ConfigExcelProcessor.from_yaml(file)
+        codelibs = [("exp", "exp"), ("mcnp", "FENDL 3.2c")]
+        processor = ExcelProcessor(ROOT_RAW, tmpdir, cfg, codelibs)
+        processor.process()
+
+    def test_RCR_Fe_Ni(self, tmpdir):
+        with as_file(
+            files(default_cfg).joinpath("benchmarks_pp/excel/RCR-Fe+Ni.yaml")
+        ) as file:
+            cfg = ConfigExcelProcessor.from_yaml(file)
+        codelibs = [("exp", "exp"), ("mcnp", "FENDL 3.2c")]
+        processor = ExcelProcessor(ROOT_RAW, tmpdir, cfg, codelibs)
+        processor.process()
+
     def test_ISIS_800MeV_C(self, tmpdir):
         with as_file(
             files(default_cfg).joinpath("benchmarks_pp/excel/ISIS-800MeV-C.yaml")
-=======
-    def test_RCR_SS(self, tmpdir):
-        with as_file(
-            files(default_cfg).joinpath("benchmarks_pp/excel/RCR-SS.yaml")
-        ) as file:
-            cfg = ConfigExcelProcessor.from_yaml(file)
-        codelibs = [("exp", "exp"), ("mcnp", "FENDL 3.2c")]
-        processor = ExcelProcessor(ROOT_RAW, tmpdir, cfg, codelibs)
-        processor.process()
-
-    def test_RCR_Fe_Ni(self, tmpdir):
-        with as_file(
-            files(default_cfg).joinpath("benchmarks_pp/excel/RCR-Fe+Ni.yaml")
->>>>>>> fb742192
         ) as file:
             cfg = ConfigExcelProcessor.from_yaml(file)
         codelibs = [("exp", "exp"), ("mcnp", "FENDL 3.2c")]
