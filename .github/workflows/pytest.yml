--- conflicted
+++ resolved
@@ -18,11 +18,6 @@
           - full-test: false
             python-version: "3.10"
           - full-test: false
-<<<<<<< HEAD
-            python-version: "3.9"
-          - full-test: false
-=======
->>>>>>> 8d39f03d
             os: "ubuntu-20.04"
       fail-fast: false
     runs-on: ${{ matrix.os }}
