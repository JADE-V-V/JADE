from __future__ import annotations

import os
from importlib.resources import as_file, files
from pathlib import Path

import pandas as pd
import pytest

import tests.dummy_structure as dummy_struct
from jade.config.raw_config import (
    ConfigRawProcessor,
    ResultConfig,
    TallyConcatOption,
    TallyModOption,
)
from jade.helper.__openmc__ import OMC_AVAIL
from jade.post.raw_processor import RawProcessor
from jade.resources import default_cfg

SIMULATION_FOLDER = files(dummy_struct).joinpath("simulations")
RAW_CFG_FILES_MCNP = files(default_cfg).joinpath("benchmarks_pp/raw/mcnp")
RAW_CFG_FILES_D1S = files(default_cfg).joinpath("benchmarks_pp/raw/d1s")
RAW_CFG_FILES_OPENMC = files(default_cfg).joinpath("benchmarks_pp/raw/openmc")


class TestRawProcessor:
    def test_process_raw_data(self, tmpdir):
        res1 = ResultConfig(
            name=1,
            modify={
                21: [(TallyModOption.LETHARGY, {})],
                41: [(TallyModOption.NO_ACTION, {})],
            },
            concat_option=TallyConcatOption.CONCAT,
        )
        res2 = ResultConfig(
            name=2,
            modify={
                41: [
                    (TallyModOption.SCALE, {"factor": 2}),
                    # just to see that subsequent modifications are applied correctly
                    (TallyModOption.SCALE, {"factor": 10}),
                ],
            },
            concat_option=TallyConcatOption.NO_ACTION,
        )
        cfg = ConfigRawProcessor(results=[res1, res2])
        folder = Path(
            SIMULATION_FOLDER, "_mcnp_-_FENDL 3.2c_", "Oktavian", "Oktavian_Al"
        )
        processor = RawProcessor(cfg, folder, tmpdir)
        processor.process_raw_data()
        res1path = Path(tmpdir, f"{processor.single_run_name} 1.csv")
        df1 = pd.read_csv(res1path)
        res2path = Path(tmpdir, f"{processor.single_run_name} 2.csv")
        df2 = pd.read_csv(res2path)
        assert df2.iloc[0]["Value"] == pytest.approx(2 * 10 * 1.12099e-01, 1e-3)
        assert len(df1) == 191
        os.remove(res1path)
        os.remove(res2path)

        # test the apply_to option
        cfg.results[0].apply_to = ["Oktavian_Al"]
        cfg.results[1].apply_to = ["Dummy"]
        processor = RawProcessor(cfg, folder, tmpdir)
        processor.process_raw_data()
        res1path = Path(tmpdir, f"{processor.single_run_name} 1.csv")
        assert os.path.exists(res1path)
        res2path = Path(tmpdir, f"{processor.single_run_name} 2.csv")
        assert not os.path.exists(res2path)

    def test_Sphere_mcnp(self, tmpdir):
        with as_file(RAW_CFG_FILES_MCNP.joinpath("Sphere.yaml")) as f:
            cfg = ConfigRawProcessor.from_yaml(f)

        folder = Path(SIMULATION_FOLDER, "_mcnp_-_FENDL 3.2c_", "Sphere", "Sphere_m101")

        processor = RawProcessor(cfg, folder, tmpdir)
        processor.process_raw_data()

    @pytest.mark.skipif(not OMC_AVAIL, reason="OpenMC not available")
    def test_Sphere_openmc(self, tmpdir):
        with as_file(RAW_CFG_FILES_OPENMC.joinpath("Sphere.yaml")) as f:
            cfg = ConfigRawProcessor.from_yaml(f)

        folder = Path(
            SIMULATION_FOLDER, "_openmc_-_FENDL 3.2b_", "Sphere", "Sphere_m101"
        )

        processor = RawProcessor(cfg, folder, tmpdir)
        processor.process_raw_data()

    def test_oktavian_raw(self, tmpdir):
        with as_file(RAW_CFG_FILES_MCNP.joinpath("Oktavian.yaml")) as f:
            cfg = ConfigRawProcessor.from_yaml(f)

        folder = Path(
            SIMULATION_FOLDER, "_mcnp_-_FENDL 3.2c_", "Oktavian", "Oktavian_Al"
        )
        processor = RawProcessor(cfg, folder, tmpdir)
        processor.process_raw_data()

    def test_ITER1D_raw(self, tmpdir):
        with as_file(RAW_CFG_FILES_MCNP.joinpath("ITER_1D.yaml")) as f:
            cfg = ConfigRawProcessor.from_yaml(f)
        folders = [
            Path(SIMULATION_FOLDER, "_mcnp_-_FENDL 3.2c_", "ITER_1D", "ITER_1D"),
            Path(SIMULATION_FOLDER, "_mcnp_-_FENDL 2.1c_", "ITER_1D", "ITER_1D"),
        ]
        for i, folder in enumerate(folders):
            path = tmpdir.join(str(i))
            os.makedirs(path)
            processor = RawProcessor(cfg, folder, path)
            processor.process_raw_data()

    def test_TiaraBC(self, tmpdir):
        with as_file(RAW_CFG_FILES_MCNP.joinpath("Tiara-BC.yaml")) as f:
            cfg = ConfigRawProcessor.from_yaml(f)

        for folder in Path(
            SIMULATION_FOLDER, "_mcnp_-_FENDL 3.2c_", "Tiara-BC"
        ).iterdir():
            processor = RawProcessor(cfg, folder, tmpdir)
            processor.process_raw_data()

    def test_TiaraBS(self, tmpdir):
        with as_file(RAW_CFG_FILES_MCNP.joinpath("Tiara-BS.yaml")) as f:
            cfg = ConfigRawProcessor.from_yaml(f)

        for folder in Path(
            SIMULATION_FOLDER, "_mcnp_-_FENDL 3.2c_", "Tiara-BS"
        ).iterdir():
            processor = RawProcessor(cfg, folder, tmpdir)
            processor.process_raw_data()

    def test_SphereSDDR(self, tmpdir):
        with as_file(RAW_CFG_FILES_D1S.joinpath("SphereSDDR.yaml")) as f:
            cfg = ConfigRawProcessor.from_yaml(f)

        for folder in Path(SIMULATION_FOLDER, "_d1s_-_lib 1_", "SphereSDDR").iterdir():
            processor = RawProcessor(cfg, folder, tmpdir)
            processor.process_raw_data()

    def test_TiaraFC(self, tmpdir):
        with as_file(RAW_CFG_FILES_MCNP.joinpath("Tiara-FC.yaml")) as f:
            cfg = ConfigRawProcessor.from_yaml(f)

        for folder in Path(
            SIMULATION_FOLDER, "_mcnp_-_FENDL 3.2c_", "Tiara-FC"
        ).iterdir():
            processor = RawProcessor(cfg, folder, tmpdir)
            processor.process_raw_data()

    def test_FNS_TOF(self, tmpdir):
        with as_file(RAW_CFG_FILES_MCNP.joinpath("FNS-TOF.yaml")) as f:
            cfg = ConfigRawProcessor.from_yaml(f)

        for folder in Path(
            SIMULATION_FOLDER, "_mcnp_-_FENDL 3.2c_", "FNS-TOF"
        ).iterdir():
            processor = RawProcessor(cfg, folder, tmpdir)
            processor.process_raw_data()

    def test_WCLL(self, tmpdir):
        with as_file(RAW_CFG_FILES_MCNP.joinpath("WCLL_TBM_1D.yaml")) as f:
            cfg = ConfigRawProcessor.from_yaml(f)

        folders = [
            Path(
                SIMULATION_FOLDER, "_mcnp_-_FENDL 3.2c_", "WCLL_TBM_1D", "WCLL_TBM_1D"
            ),
            Path(
                SIMULATION_FOLDER, "_mcnp_-_FENDL 2.1c_", "WCLL_TBM_1D", "WCLL_TBM_1D"
            ),
        ]
        for i, folder in enumerate(folders):
            path = tmpdir.join(str(i))
            os.makedirs(path)
            processor = RawProcessor(cfg, folder, path)
            processor.process_raw_data()

    def test_ITER_Cyl_SDDR(self, tmpdir):
        with as_file(RAW_CFG_FILES_D1S.joinpath("ITER_Cyl_SDDR.yaml")) as f:
            cfg = ConfigRawProcessor.from_yaml(f)

        folders = [
            Path(SIMULATION_FOLDER, "_d1s_-_lib 1_", "ITER_Cyl_SDDR", "ITER_Cyl_SDDR"),
            Path(SIMULATION_FOLDER, "_d1s_-_lib 2_", "ITER_Cyl_SDDR", "ITER_Cyl_SDDR"),
        ]
        for i, folder in enumerate(folders):
            path = tmpdir.join(str(i))
            os.makedirs(path)
            processor = RawProcessor(cfg, folder, path)
            processor.process_raw_data()

    def test_TUD_W_mcnp(self, tmpdir):
        with as_file(RAW_CFG_FILES_MCNP.joinpath("TUD-W.yaml")) as f:
            cfg = ConfigRawProcessor.from_yaml(f)

        folders = [
            Path(SIMULATION_FOLDER, "_mcnp_-_FENDL 3.1d_", "TUD-W"),
            Path(SIMULATION_FOLDER, "_mcnp_-_FENDL 3.2c_", "TUD-W"),
        ]

        for i, folder in enumerate(folders):
            path = tmpdir.join(str(i))
            os.makedirs(path)
            for subfolder in folder.iterdir():
                processor = RawProcessor(cfg, subfolder, path)
                processor.process_raw_data()

    @pytest.mark.skipif(not OMC_AVAIL, reason="OpenMC not available")
    def test_TUD_W_openmc(self, tmpdir):
        with as_file(RAW_CFG_FILES_OPENMC.joinpath("TUD-W.yaml")) as f:
            cfg = ConfigRawProcessor.from_yaml(f)

        folders = [
            Path(SIMULATION_FOLDER, "_openmc_-_FENDL 3.1d_", "TUD-W"),
        ]

        for i, folder in enumerate(folders):
            path = tmpdir.join(str(i))
            os.makedirs(path)
            for subfolder in folder.iterdir():
                processor = RawProcessor(cfg, subfolder, path)
                processor.process_raw_data()

    def test_Simple_Tokamak(self, tmpdir):
        with as_file(RAW_CFG_FILES_MCNP.joinpath("Simple_Tokamak.yaml")) as f:
            cfg = ConfigRawProcessor.from_yaml(f)

        folders = [
            Path(
                SIMULATION_FOLDER,
                "_mcnp_-_FENDL 3.2c_",
                "Simple_Tokamak",
                "Simple_Tokamak",
            ),
        ]
        for i, folder in enumerate(folders):
            path = tmpdir.join(str(i))
            os.makedirs(path)
            processor = RawProcessor(cfg, folder, path)
            processor.process_raw_data()

    @pytest.mark.skipif(not OMC_AVAIL, reason="OpenMC not available")
    def test_Simple_Tokamak_openmc(self, tmpdir):
        with as_file(RAW_CFG_FILES_OPENMC.joinpath("Simple_Tokamak.yaml")) as f:
            cfg = ConfigRawProcessor.from_yaml(f)

        folders = [
            Path(
                SIMULATION_FOLDER,
                "_openmc_-_FENDL 3.2b_",
                "Simple_Tokamak",
                "Simple_Tokamak",
            ),
        ]
        for i, folder in enumerate(folders):
            path = tmpdir.join(str(i))
            os.makedirs(path)
            processor = RawProcessor(cfg, folder, path)
            processor.process_raw_data()

    def test_ASPIS_Fe88(self, tmpdir):
        with as_file(RAW_CFG_FILES_MCNP.joinpath("ASPIS-Fe88.yaml")) as f:
            cfg = ConfigRawProcessor.from_yaml(f)

        folders = [
            Path(SIMULATION_FOLDER, "_mcnp_-_FENDL 3.1d_", "ASPIS-Fe88"),
            Path(SIMULATION_FOLDER, "_mcnp_-_FENDL 3.2c_", "ASPIS-Fe88"),
        ]

        for i, folder in enumerate(folders):
            path = tmpdir.join(str(i))
            os.makedirs(path)
            for subfolder in folder.iterdir():
                processor = RawProcessor(cfg, subfolder, path)
                processor.process_raw_data()

    def test_TUD_FNG(self, tmpdir):
        with as_file(RAW_CFG_FILES_MCNP.joinpath("TUD-FNG.yaml")) as f:
            cfg = ConfigRawProcessor.from_yaml(f)

        folders = [
            Path(SIMULATION_FOLDER, "_mcnp_-_FENDL 3.1d_", "TUD-FNG"),
            Path(SIMULATION_FOLDER, "_mcnp_-_FENDL 3.2c_", "TUD-FNG"),
        ]

        for i, folder in enumerate(folders):
            path = tmpdir.join(str(i))
            os.makedirs(path)
            for subfolder in folder.iterdir():
                processor = RawProcessor(cfg, subfolder, path)
                processor.process_raw_data()

    def test_FNG_SiC(self, tmpdir):
        with as_file(RAW_CFG_FILES_MCNP.joinpath("FNG-SiC.yaml")) as f:
            cfg = ConfigRawProcessor.from_yaml(f)

        folders = [
            Path(SIMULATION_FOLDER, "_mcnp_-_JEFF 3.3_", "FNG-SiC"),
            Path(SIMULATION_FOLDER, "_mcnp_-_FENDL 3.2c_", "FNG-SiC"),
        ]

        for i, folder in enumerate(folders):
            path = tmpdir.join(str(i))
            os.makedirs(path)
            for subfolder in folder.iterdir():
                processor = RawProcessor(cfg, subfolder, path)
                processor.process_raw_data()
<<<<<<< HEAD
            processor.process_raw_data()

    def test_IPPEDT(self, tmpdir):
        with as_file(RAW_CFG_FILES_MCNP.joinpath("IPPE-DT.yaml")) as f:
            cfg = ConfigRawProcessor.from_yaml(f)

        folders = [
            Path(
                SIMULATION_FOLDER, "_mcnp_-_FENDL 3.2c_", "IPPE-DT"
            ),
        ]
        for i, folder in enumerate(folders):
            dump_folder = tmpdir.join(str(i))
            os.mkdir(dump_folder)
            for subrun in folder.iterdir():
                processor = RawProcessor(cfg, subrun, dump_folder)
                processor.process_raw_data()
=======

    def test_FNG_W(self, tmpdir):
        with as_file(RAW_CFG_FILES_MCNP.joinpath("FNG-W.yaml")) as f:
            cfg = ConfigRawProcessor.from_yaml(f)

        folders = [
            Path(SIMULATION_FOLDER, "_mcnp_-_FENDL 2.1c_", "FNG-W"),
        ]

        for i, folder in enumerate(folders):
            path = tmpdir.join(str(i))
            os.makedirs(path)
            for subfolder in folder.iterdir():
                processor = RawProcessor(cfg, subfolder, path)
                processor.process_raw_data()

    def test_FNG_SS(self, tmpdir):
        with as_file(RAW_CFG_FILES_MCNP.joinpath("FNG-SS.yaml")) as f:
            cfg = ConfigRawProcessor.from_yaml(f)

        folders = [
            Path(SIMULATION_FOLDER, "_mcnp_-_JEFF 3.3_", "FNG-SS"),
        ]

        for i, folder in enumerate(folders):
            path = tmpdir.join(str(i))
            os.makedirs(path)
            for subfolder in folder.iterdir():
                processor = RawProcessor(cfg, subfolder, path)
                processor.process_raw_data()

    def test_FNG_HCPB(self, tmpdir):
        with as_file(RAW_CFG_FILES_MCNP.joinpath("FNG-HCPB.yaml")) as f:
            cfg = ConfigRawProcessor.from_yaml(f)

        folders = [
            Path(SIMULATION_FOLDER, "_mcnp_-_JEFF 3.3_", "FNG-HCPB"),
        ]

        for i, folder in enumerate(folders):
            path = tmpdir.join(str(i))
            os.makedirs(path)
            for subfolder in folder.iterdir():
                processor = RawProcessor(cfg, subfolder, path)
                processor.process_raw_data()

    def test_FNG_BKT(self, tmpdir):
        with as_file(RAW_CFG_FILES_MCNP.joinpath("FNG-BKT.yaml")) as f:
            cfg = ConfigRawProcessor.from_yaml(f)

        folders = [
            Path(SIMULATION_FOLDER, "_mcnp_-_JEFF 3.3_", "FNG-BKT"),
        ]

        for i, folder in enumerate(folders):
            path = tmpdir.join(str(i))
            os.makedirs(path)
            for subfolder in folder.iterdir():
                processor = RawProcessor(cfg, subfolder, path)
                processor.process_raw_data()

    def test_FNG_SDDR(self, tmpdir):
        with as_file(RAW_CFG_FILES_D1S.joinpath("FNG-SDDR.yaml")) as f:
            cfg = ConfigRawProcessor.from_yaml(f)

        for folder in Path(SIMULATION_FOLDER, "_d1s_-_lib 1_", "FNG-SDDR").iterdir():
            processor = RawProcessor(cfg, folder, tmpdir)
            processor.process_raw_data()
>>>>>>> a56856fa
<|MERGE_RESOLUTION|>--- conflicted
+++ resolved
@@ -310,7 +310,73 @@
             for subfolder in folder.iterdir():
                 processor = RawProcessor(cfg, subfolder, path)
                 processor.process_raw_data()
-<<<<<<< HEAD
+
+    def test_FNG_W(self, tmpdir):
+        with as_file(RAW_CFG_FILES_MCNP.joinpath("FNG-W.yaml")) as f:
+            cfg = ConfigRawProcessor.from_yaml(f)
+
+        folders = [
+            Path(SIMULATION_FOLDER, "_mcnp_-_FENDL 2.1c_", "FNG-W"),
+        ]
+
+        for i, folder in enumerate(folders):
+            path = tmpdir.join(str(i))
+            os.makedirs(path)
+            for subfolder in folder.iterdir():
+                processor = RawProcessor(cfg, subfolder, path)
+                processor.process_raw_data()
+
+    def test_FNG_SS(self, tmpdir):
+        with as_file(RAW_CFG_FILES_MCNP.joinpath("FNG-SS.yaml")) as f:
+            cfg = ConfigRawProcessor.from_yaml(f)
+
+        folders = [
+            Path(SIMULATION_FOLDER, "_mcnp_-_JEFF 3.3_", "FNG-SS"),
+        ]
+
+        for i, folder in enumerate(folders):
+            path = tmpdir.join(str(i))
+            os.makedirs(path)
+            for subfolder in folder.iterdir():
+                processor = RawProcessor(cfg, subfolder, path)
+                processor.process_raw_data()
+
+    def test_FNG_HCPB(self, tmpdir):
+        with as_file(RAW_CFG_FILES_MCNP.joinpath("FNG-HCPB.yaml")) as f:
+            cfg = ConfigRawProcessor.from_yaml(f)
+
+        folders = [
+            Path(SIMULATION_FOLDER, "_mcnp_-_JEFF 3.3_", "FNG-HCPB"),
+        ]
+
+        for i, folder in enumerate(folders):
+            path = tmpdir.join(str(i))
+            os.makedirs(path)
+            for subfolder in folder.iterdir():
+                processor = RawProcessor(cfg, subfolder, path)
+                processor.process_raw_data()
+
+    def test_FNG_BKT(self, tmpdir):
+        with as_file(RAW_CFG_FILES_MCNP.joinpath("FNG-BKT.yaml")) as f:
+            cfg = ConfigRawProcessor.from_yaml(f)
+
+        folders = [
+            Path(SIMULATION_FOLDER, "_mcnp_-_JEFF 3.3_", "FNG-BKT"),
+        ]
+
+        for i, folder in enumerate(folders):
+            path = tmpdir.join(str(i))
+            os.makedirs(path)
+            for subfolder in folder.iterdir():
+                processor = RawProcessor(cfg, subfolder, path)
+                processor.process_raw_data()
+
+    def test_FNG_SDDR(self, tmpdir):
+        with as_file(RAW_CFG_FILES_D1S.joinpath("FNG-SDDR.yaml")) as f:
+            cfg = ConfigRawProcessor.from_yaml(f)
+
+        for folder in Path(SIMULATION_FOLDER, "_d1s_-_lib 1_", "FNG-SDDR").iterdir():
+            processor = RawProcessor(cfg, folder, tmpdir)
             processor.process_raw_data()
 
     def test_IPPEDT(self, tmpdir):
@@ -318,83 +384,11 @@
             cfg = ConfigRawProcessor.from_yaml(f)
 
         folders = [
-            Path(
-                SIMULATION_FOLDER, "_mcnp_-_FENDL 3.2c_", "IPPE-DT"
-            ),
+            Path(SIMULATION_FOLDER, "_mcnp_-_FENDL 3.2c_", "IPPE-DT"),
         ]
         for i, folder in enumerate(folders):
             dump_folder = tmpdir.join(str(i))
             os.mkdir(dump_folder)
             for subrun in folder.iterdir():
                 processor = RawProcessor(cfg, subrun, dump_folder)
-                processor.process_raw_data()
-=======
-
-    def test_FNG_W(self, tmpdir):
-        with as_file(RAW_CFG_FILES_MCNP.joinpath("FNG-W.yaml")) as f:
-            cfg = ConfigRawProcessor.from_yaml(f)
-
-        folders = [
-            Path(SIMULATION_FOLDER, "_mcnp_-_FENDL 2.1c_", "FNG-W"),
-        ]
-
-        for i, folder in enumerate(folders):
-            path = tmpdir.join(str(i))
-            os.makedirs(path)
-            for subfolder in folder.iterdir():
-                processor = RawProcessor(cfg, subfolder, path)
-                processor.process_raw_data()
-
-    def test_FNG_SS(self, tmpdir):
-        with as_file(RAW_CFG_FILES_MCNP.joinpath("FNG-SS.yaml")) as f:
-            cfg = ConfigRawProcessor.from_yaml(f)
-
-        folders = [
-            Path(SIMULATION_FOLDER, "_mcnp_-_JEFF 3.3_", "FNG-SS"),
-        ]
-
-        for i, folder in enumerate(folders):
-            path = tmpdir.join(str(i))
-            os.makedirs(path)
-            for subfolder in folder.iterdir():
-                processor = RawProcessor(cfg, subfolder, path)
-                processor.process_raw_data()
-
-    def test_FNG_HCPB(self, tmpdir):
-        with as_file(RAW_CFG_FILES_MCNP.joinpath("FNG-HCPB.yaml")) as f:
-            cfg = ConfigRawProcessor.from_yaml(f)
-
-        folders = [
-            Path(SIMULATION_FOLDER, "_mcnp_-_JEFF 3.3_", "FNG-HCPB"),
-        ]
-
-        for i, folder in enumerate(folders):
-            path = tmpdir.join(str(i))
-            os.makedirs(path)
-            for subfolder in folder.iterdir():
-                processor = RawProcessor(cfg, subfolder, path)
-                processor.process_raw_data()
-
-    def test_FNG_BKT(self, tmpdir):
-        with as_file(RAW_CFG_FILES_MCNP.joinpath("FNG-BKT.yaml")) as f:
-            cfg = ConfigRawProcessor.from_yaml(f)
-
-        folders = [
-            Path(SIMULATION_FOLDER, "_mcnp_-_JEFF 3.3_", "FNG-BKT"),
-        ]
-
-        for i, folder in enumerate(folders):
-            path = tmpdir.join(str(i))
-            os.makedirs(path)
-            for subfolder in folder.iterdir():
-                processor = RawProcessor(cfg, subfolder, path)
-                processor.process_raw_data()
-
-    def test_FNG_SDDR(self, tmpdir):
-        with as_file(RAW_CFG_FILES_D1S.joinpath("FNG-SDDR.yaml")) as f:
-            cfg = ConfigRawProcessor.from_yaml(f)
-
-        for folder in Path(SIMULATION_FOLDER, "_d1s_-_lib 1_", "FNG-SDDR").iterdir():
-            processor = RawProcessor(cfg, folder, tmpdir)
-            processor.process_raw_data()
->>>>>>> a56856fa
+                processor.process_raw_data()