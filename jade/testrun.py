# -*- coding: utf-8 -*-

# Created on Mon Nov  4 16:52:09 2019

# @author: Davide Laghi

# Copyright 2021, the JADE Development Team. All rights reserved.

# This file is part of JADE.

# JADE is free software: you can redistribute it and/or modify
# it under the terms of the GNU General Public License as published by
# the Free Software Foundation, either version 3 of the License, or
# (at your option) any later version.

# JADE is distributed in the hope that it will be useful,
# but WITHOUT ANY WARRANTY; without even the implied warranty of
# MERCHANTABILITY or FITNESS FOR A PARTICULAR PURPOSE.  See the
# GNU General Public License for more details.

# You should have received a copy of the GNU General Public License
# along with JADE.  If not, see <http://www.gnu.org/licenses/>.

import os
import shutil
import subprocess
import sys
from copy import deepcopy
from pathlib import Path

import jade.inputfile as ipt
import jade.matreader as mat
import jade.unix as unix
import numpy as np
import pandas as pd
from jade.parsersD1S import IrradiationFile, Reaction, ReactionFile
from tqdm import tqdm

# colors
CRED = "\033[91m"
CORANGE = "\033[93m"
CEND = "\033[0m"


class Test:
    def __init__(self, inp, lib, config, log, confpath, runoption):
        """
        Class representing a general test. This class will have to be extended
        for specific tests.

        Parameters
        ----------
        inp : str
            path to inputfile blueprint.
        lib : str
            library suffix to use (e.g. 31c).
        config : pd.DataFrame (single row)
            configuration options for the test.
        log : Log
            Jade log file access.
        confpath : path like object
            path to the test configuration folder.

        Raises
        ------
        ValueError
            if the code specified in config is not admissible.

        Returns
        -------
        None.

        """
        # Test Library
        self.lib = lib

        # Parallel execution
        self.runoption = runoption

        # Configuration options for the test
        self.config = config

        # MCNP original input
        self.original_inp = inp

        # Log for warnings
        self.log = log

        # VRT path
        self.path_VRT = inp

        # Get the configuration files path
        self.test_conf_path = confpath

        # Input variables
        self.mcnp_ipt = None
        self.serpent_ipt = None
        self.openmc_ipt = None
        self.d1s_ipt = None

        self.irrad = None
        self.react = None

        # Path variables
        self.run_dir = None

        config = config.dropna()

        # self.name = config["Folder Name"]

        try:
            self.nps = config["NPS cut-off"]
        except KeyError:
            self.nps = None
        if self.nps is np.nan:
            self.nps = None

        # Updated to handle multiple codes
        try:
            self.mcnp = bool(config["MCNP"])
        except KeyError:
            self.mcnp = False
        try:
            self.serpent = bool(config["Serpent"])
        except KeyError:
            self.serpent = False
        try:
            self.openmc = bool(config["OpenMC"])
        except KeyError:
            self.openmc = False
        try:
            self.d1s = bool(config["d1S"])
        except KeyError:
            self.d1s = False

        # Generate input file template according to transport code
        if self.d1s:
            d1s_ipt = os.path.join(inp, "d1s", os.path.basename(inp) + ".i")
            self.d1s_inp = ipt.D1S_Input.from_text(d1s_ipt)
            irrfile = os.path.join(inp, "d1s", os.path.basename(inp) + "_irrad")
            reacfile = os.path.join(inp, "d1s", os.path.basename(inp) + "_react")
            try:
                self.irrad = IrradiationFile.from_text(irrfile)
                self.react = ReactionFile.from_text(reacfile)
            except FileNotFoundError:
                self.log.adjourn(
                    "d1S irradition and reaction files not found, skipping..."
                )
            self.name = self.d1s_inp.name
        if self.mcnp:
            mcnp_ipt = os.path.join(inp, "mcnp", os.path.basename(inp) + ".i")
            self.mcnp_inp = ipt.InputFile.from_text(mcnp_ipt)
            self.name = self.mcnp_inp.name
        if self.serpent:
            serpent_ipt = os.path.join(inp, "serpent", os.path.basename(inp) + ".i")
            self.serpent_inp = ipt.SerpentInputFile.from_text(serpent_ipt)
        if self.openmc:
            openmc_ipt = os.path.join(inp, "openmc")
            self.openmc_inp = ipt.OpenMCInputFiles.from_path(openmc_ipt)

    def _translate_input(self, lib, libmanager):
        """
        Translate the input template to selected library

        Parameters
        ----------
        lib : str or dic
            There are many ways to provide a librart to be translated
            check the matreader doc for more details.
        libmanager : libmanager.LibManager
            Manager dealing with libraries operations..

        Returns
        -------
        None.

        """

        if self.d1s:
            # Then it was the translation of a D1S input, additional
            # actions are required
            add = self.d1s_inp.translate(
                lib,
                libmanager,
                original_irradfile=self.irrad,
                original_reacfile=self.react,
            )
            newirradiations = add[0]
            newreactions = add[1]
            self.irrad.irr_schedules = newirradiations
            self.react.reactions = newreactions
            self.d1s_inp.update_zaidinfo(libmanager)
        if self.mcnp:
            self.mcnp_inp.translate(lib, libmanager, "mcnp")
            self.mcnp_inp.update_zaidinfo(libmanager)
        if self.serpent:
            # Add serpent file translation here
            pass
        if self.openmc:
            # Add openmc file translation here
            pass

    def generate_test(self, lib_directory, libmanager, run_dir=None):
        """
        Generate the test input files

        Parameters
        ----------
        lib_directory : path or string
            Path to lib benchmarks input folders.
        libmanager : libmanager.LibManager
            Manager dealing with libraries operations.
        MCNPdir : str or path
            allows to ovewrite the MCNP dir if needed. The default is None

        Returns
        -------
        None.

        """
        # Translate the input
        self._translate_input(self.lib, libmanager)

        # Add stop card
        if self.d1s:
            self.d1s_inp.add_stopCard(self.nps)
        if self.mcnp:
            self.mcnp_inp.add_stopCard(self.nps)
        if self.serpent:
            self.serpent_inp.add_stopCard(self.nps)
        if self.openmc:
            self.openmc_inp.add_stopCard(self.nps)

        # Identify working directory
        # testname = self.inp.name
        testname = self.name
        if run_dir is None:
            motherdir = os.path.join(lib_directory, testname)
        else:
            motherdir = run_dir
        self.run_dir = motherdir
        # If previous results are present they are cancelled
        if os.path.exists(motherdir):
            shutil.rmtree(motherdir)
        os.mkdir(motherdir)

        # Allow space for personalization getting additional modification
        self.custom_inp_modifications()

        if self.d1s:
            d1s_dir = os.mkdir(os.path.join(motherdir, "d1s"))
            outinpfile = os.path.join(d1s_dir, testname)
            self.d1s_inp.write(outinpfile)
            # And accessory files if needed
            if self.irrad is not None:
                self.irrad.write(d1s_dir)
            if self.react is not None:
                self.react.write(d1s_dir)
            # Get WW files if available
            wwinp = os.path.join(self.original_inp, "d1s", "wwinp")
            if os.path.exists(wwinp):
                outfile = os.path.join(motherdir, "d1s", "wwinp")
                shutil.copyfile(wwinp, outfile)

        if self.mcnp:
            os.mkdir(os.path.join(motherdir, "mcnp"))
            outinpfile = os.path.join(motherdir, "mcnp", testname)
            self.mcnp_inp.write(outinpfile)
            # Get WW files if available
            wwinp = os.path.join(self.original_inp, "mcnp", "wwinp")
            if os.path.exists(wwinp):
                outfile = os.path.join(motherdir, "mcnp", "wwinp")
                shutil.copyfile(wwinp, outfile)

        if self.serpent:
            # Implement serpent outputfile generation here
            pass

        if self.openmc:
            # Implement openmc outputfile generation here
            pass

    def custom_inp_modifications(self):
        """
        Perform additional operation on the input before generation. In this
        parent object actually does nothing

        Returns
        -------
        None.

        """
        # It does not do anything in the default benchmark
        pass

    def run(self, config, libmanager, runoption: str) -> None:
        """
        run the input

        Parameters
        ----------
        config :
            Configuration settings
        libmanager :
            libmanager
        runoption : str
        """

        directory = self.run_dir
        name = self.name

        if self.d1s:
            d1s_directory = os.path.join(directory, "d1s")
            if pd.isnull(config.d1s_exec) is not True:
                self.run_d1s(config, libmanager, name, d1s_directory)

        if self.mcnp:
            mcnp_directory = os.path.join(directory, "mcnp")
            if pd.isnull(config.mcnp_exec) is not True:
                self.run_mcnp(config, libmanager, name, mcnp_directory, runoption)

        if self.serpent:
            serpent_directory = os.path.join(directory, "serpent")
            if pd.isnull(config.serpent_exec) is not True:
                self.run_serpent(config, libmanager, name, serpent_directory, runoption)

        if self.openmc:
            openmc_directory = os.path.join(directory, "openmc")
            if pd.isnull(config.openmc_exec) is not True:
                self.run_openmc(config, libmanager, name, openmc_directory, runoption)

    # Edited by D.Wheeler, UKAEA
    # Job submission currently tailored for LoadLeveler, may be applicable to other submission systems with equivalent dummy variables
    def job_submission(
        self,
        config,
        directory: str,
        run_command: list,
        mpi_tasks: int,
        omp_threads: int,
        env_variables: str,
        data_command=str(),
    ) -> None:
        """Submits a job script to the users batch system for running in parallel.

        Parameters
        ----------
        config :
            Configuration settings
        directory :
            Job working directory
        run_command : list
            Executable command
        mpi_tasks : int
            Number of MPI tasks
        omp_threads : int
            Number of OMP threads
        env_variables : str
            user specified/ code specific environment variables
        data_command : str, optional
            user specified/ code specific environment variables, by default str()
        """

        # Read contents of batch file template.
        with open(env_variables, "r") as f:
            config_script = ""
            for line in f:
                if not line.startswith("#!"):
                    config_script += line
        user = (
            subprocess.run("whoami", capture_output=True).stdout.decode("utf-8").strip()
        )
        os.chdir(directory)
        job_script = directory + "/" + os.path.basename(directory) + "_job_script"
        fout = open(job_script, "wt")
        essential_commands = ["COMMAND", "OUT_FILE"]
        with open(config.batch_file, "rt") as fin:
            # Replace placeholders in batch file template with actual values
            contents = fin.read()
            for cmd in essential_commands:
                if cmd not in contents:
                    raise Exception(
                        "Unable to find essential dummy variable {} in job "
                        "script template, please check and re-run".format(cmd)
                    )
            contents = contents.replace("COMMAND", " ".join(run_command))
            contents = contents.replace("ENV_VARIABLES", str(data_command))
            contents = contents.replace("INITIAL_DIR", directory)
            contents = contents.replace("OUT_FILE", job_script + ".out")
            contents = contents.replace("ERROR_FILE", job_script + ".err")
            contents = contents.replace("MPI_TASKS", str(mpi_tasks))
            contents = contents.replace("OMP_THREADS", str(omp_threads))
            contents = contents.replace("CONFIG_SCRIPT", config_script)
            contents = contents.replace("USER", user)
            fout.write(contents)

        fin.close()
        fout.close()

        # Submit the job using the specified batch system
        subprocess.run(
            config.batch_system + " " + job_script, cwd=directory, shell=True
        )

    def run_d1s(
        self,
        config,
        lib_manager,
        name: str,
        directory: Path,
        runoption: str,
        timeout=None,
    ) -> bool:
        """Run D1S simulation either on the command line or submitted as a job.

        Parameters
        ----------
        config :
            Configuration settings
        lib_manager :
            libmanager
        name : str
            Name of the simulation
        directory : str, path
            Directory where the simulation will be executed
        runoption: str
            Whether JADE run in parallel or command line
        timeout : float, optional
            Maximum time to wait for simulation of complete, by default None

        Returns
        -------
        bool
            Flag if simulation not run
        """

        # Calculate MPI tasks and OpenMP threads
        mpi_tasks = int(config.openmp_threads) * int(config.mpi_tasks)
        omp_threads = 1
        run_mpi = False
        if mpi_tasks > 1:
            run_mpi = True

        executable = config.d1s_exec
        env_variables = config.d1s_config
        inputstring = "i=" + name
        outputstring = "n=" + name

        # TODO change for D1S
        if isinstance(self.lib, dict):
            lib = list(self.lib.values())[0]
        elif isinstance(self.lib, str):
            lib = self.lib

        xsstring = "xs=" + str(lib_manager.data["mcnp"][lib].filename)

        if run_mpi:
            run_command = [
                "mpirun",
                "-n",
                str(mpi_tasks),
                executable,
                inputstring,
                outputstring,
                xsstring,
            ]
        else:
            run_command = [executable, inputstring, outputstring, xsstring]

        flagnotrun = False

        try:
            cwd = os.getcwd()
            os.chdir(directory)
            # cancel eventual previous output file
            outputfile = name + ".o"
            if os.path.exists(outputfile):
                os.remove(outputfile)

            # check if runtpe exists
            runtpe = name + ".r"
            if os.path.exists(runtpe):
                command = command + " runtpe=" + name + ".r"

            if runoption.lower() == "c":
                try:
                    if not sys.platform.startswith("win"):
                        unix.configure(env_variables)
                    print(" ".join(run_command))
                    subprocess.run(
                        " ".join(run_command), cwd=directory, shell=True, timeout=43200
                    )

                except subprocess.TimeoutExpired:
                    print(
                        "Sesion timed out after 12 hours. Consider submitting as a job."
                    )
                    flagnotrun = True

            elif runoption.lower() == "s":
                # Run MCNP as a job
                cwd = os.getcwd()
                os.chdir(directory)
                self.job_submission(
                    config,
                    directory,
                    run_command,
                    mpi_tasks,
                    omp_threads,
                    env_variables,
                )
                os.chdir(cwd)
        except subprocess.TimeoutExpired:
            pass

        return flagnotrun

    def run_mcnp(
        self,
        config,
        lib_manager,
        name: str,
        directory: Path,
        runoption: str,
        timeout=None,
    ) -> bool:
        """Run MCNP simulation either on the command line or submitted as a job.

        Parameters
        ----------
        config :
            Configuration settings
        lib_manager :
            libmanager
        name : str
            Name of the simulation
        directory : str, path
            Directory where the simulation will be executed
        runoption: str
            Whether JADE run in parallel or command line
        timeout : float, optional
            Maximum time to wait for simulation of complete, by default None

        Returns
        -------
        bool
            Flag if simulation not run
        """

        # Calculate MPI tasks and OpenMP threads
        mpi_tasks = int(config.openmp_threads) * int(config.mpi_tasks)
        omp_threads = 1
        run_mpi = False
        if mpi_tasks > 1:
            run_mpi = True

        executable = config.mcnp_exec
        env_variables = config.mcnp_config
        inputstring = "i=" + name
        outputstring = "n=" + name

        if isinstance(self.lib, dict):
            lib = list(self.lib.values())[0]
        elif isinstance(self.lib, str):
            lib = self.lib

        xsstring = "xs=" + str(lib_manager.data["mcnp"][lib].filename)

        if run_mpi:
            run_command = [
                "mpirun",
                "-n",
                str(mpi_tasks),
                executable,
                inputstring,
                outputstring,
                xsstring,
            ]
        else:
            run_command = [executable, inputstring, outputstring, xsstring]

        flagnotrun = False

        try:
            cwd = os.getcwd()
            os.chdir(directory)
            # cancel eventual previous output file
            outputfile = name + ".o"
            if os.path.exists(outputfile):
                os.remove(outputfile)

            # check if runtpe exists
            runtpe = name + ".r"
            if os.path.exists(runtpe):
                command = command + " runtpe=" + name + ".r"

            if runoption.lower() == "c":
                try:
                    if not sys.platform.startswith("win"):
                        unix.configure(env_variables)
                    print(" ".join(run_command))
                    subprocess.run(
                        " ".join(run_command), cwd=directory, shell=True, timeout=43200
                    )

                except subprocess.TimeoutExpired:
                    print(
                        "Sesion timed out after 12 hours. Consider submitting as a job."
                    )
                    flagnotrun = True

            elif runoption.lower() == "s":
                # Run MCNP as a job
                cwd = os.getcwd()
                os.chdir(directory)
                self.job_submission(
                    config,
                    directory,
                    run_command,
                    mpi_tasks,
                    omp_threads,
                    env_variables,
                )
                os.chdir(cwd)
        except subprocess.TimeoutExpired:
            pass

        return flagnotrun

    def run_serpent(
        self,
        config,
        lib_manager,
        name: str,
        directory: Path,
        runoption: str,
        timeout=None,
    ) -> bool:
        """Run Serpent simulation either on the command line or submitted as a job.

        Parameters
        ----------
        config :
            Configuration settings
        lib_manager :
            libmanager
        name : str
            Name of the simulation
        directory : str, path
            Directory where the simulation will be executed
        runoption: str
            Whether JADE run in parallel or command line
        timeout : float, optional
            Maximum time to wait for simulation of complete, by default None

        Returns
        -------
        bool
            Flag if simulation not run
        """
        # Calculate MPI tasks and OpenMP threads
        mpi_tasks = int(config.mpi_tasks)
        omp_threads = int(config.openmp_threads)
        run_mpi = False
        run_omp = False

        if mpi_tasks > 1:
            run_mpi = True
        if omp_threads > 1:
            run_omp = True

        executable = config.serpent_exec
        env_variables = config.serpent_config
        inputstring = name
        libpath = Path(str(lib_manager.data["serpent"][self.lib].filename))
        data_command = (
            "export SERPENT_DATA="
            + str(libpath.parent)
            + " \nexport SERPENT_ACELIB="
            + str(libpath)
        )
        # Construct the run commands based on user OMP and MPI inputs.
        if run_omp:
            if run_mpi:
                run_command = [
                    "mpirun",
                    "-np",
                    str(mpi_tasks),
                    executable,
                    "-omp",
                    str(omp_threads),
                    inputstring,
                ]
            else:
                run_command = [executable, "-omp", str(omp_threads), inputstring]
        else:
            if run_mpi:
                run_command = ["mpirun", "-np", str(mpi_tasks), executable, inputstring]
            else:
                run_command = [executable, inputstring]

        flagnotrun = False

        if runoption.lower() == "c":
            try:
                os.environ["SERPENT_DATA"] = str(libpath.parent)
                os.environ["SERPENT_ACELIB"] = str(str(libpath))
                unix.configure(env_variables)
                print(" ".join(run_command))
                # subprocess.Popen(" ".join(run_command), cwd=directory, shell=True)
                subprocess.run(
                    " ".join(run_command), cwd=directory, shell=True, timeout=43200
                )

            except subprocess.TimeoutExpired:
                print("Sesion timed out after 12 hours. Consider submitting as a job.")
                flagnotrun = True

        elif runoption.lower() == "s":
            # Run Serpent as a job
            cwd = os.getcwd()
            os.chdir(directory)
            self.job_submission(
                config,
                directory,
                run_command,
                mpi_tasks,
                omp_threads,
                env_variables,
                data_command,
            )
            os.chdir(cwd)

        return flagnotrun

    def run_openmc(
        self, config, lib_manager, name: str, directory, runoption, timeout=None
    ) -> bool:
        """Run OpenMC simulation either on the command line or submitted as a job.

        Parameters
        ----------
        config :
            Configuration settings
        lib_manager :
            libmanager
        name : str
            Name of the simulation
        directory : str, path
            Directory where the simulation will be executed
        runoption: str
            Whether JADE run in parallel or command line
        timeout : float, optional
            Maximum time to wait for simulation of complete, by default None

        Returns
        -------
        bool
            Flag if simulation not run
        """

        # Calculate MPI tasks and OpenMP threads
        mpi_tasks = int(config.mpi_tasks)
        omp_threads = int(config.openmp_threads)
        run_mpi = False
        run_omp = False

        if mpi_tasks > 1:
            run_mpi = True
        if omp_threads > 1:
            run_omp = True

        executable = config.openmc_exec
        env_variables = config.openmc_config
        libpath = Path(str(lib_manager.data["openmc"][self.lib].filename))
        data_command = "export OPENMC_CROSS_SECTIONS=" + str(libpath)

        # Run OpenMC from command line either OMP, MPI or hybrid MPI-OMP
        if run_omp:
            if run_mpi:
                run_command = [
                    "mpirun",
                    "-np",
                    str(mpi_tasks),
                    executable,
                    "--threads",
                    str(omp_threads),
                ]
            else:
                run_command = [executable, "--threads", str(omp_threads)]
        else:
            if run_mpi:
                run_command = ["mpirun", "-np", str(mpi_tasks), executable]
            else:
                run_command = [executable]

        flagnotrun = False

        if runoption.lower() == "c":
            try:
                os.environ["OPENMC_CROSS_SECTIONS"] = str(libpath)
                unix.configure(env_variables)
                print(" ".join(run_command))
                subprocess.run(
                    " ".join(run_command), cwd=directory, shell=True, timeout=43200
                )

            except subprocess.TimeoutExpired:
                print("Sesion timed out after 12 hours. Consider submitting as a job.")
                flagnotrun = True

        elif runoption.lower() == "s":
            # Run Serpent as a job
            cwd = os.getcwd()
            os.chdir(directory)
            self.job_submission(
                config,
                directory,
                run_command,
                mpi_tasks,
                omp_threads,
                env_variables,
                data_command,
            )
            os.chdir(cwd)

        return flagnotrun


class SphereTest(Test):
    """
    Class handling the sphere test
    """

    def generate_test(self, directory, libmanager, limit=None, lib=None):
        """
        Generated all the sphere test for a selected library

        Parameters
        ----------
        directory : str or path
            path to the sphere input folder.
        libmanager : LibManager
            manager of the nuclear data operations.
        limit : int, optional
            limit the test to the first n zaids and materials.
            The default is None.

        Returns
        -------
        None.

        """
        if lib is None:
            lib = self.lib
        # Get typical materials input
        dirmat = os.path.dirname(self.original_inp)
        matpath = os.path.join(dirmat, "TypicalMaterials")
        inpmat = ipt.InputFile.from_text(matpath)
        matlist = inpmat.matlist
        # Get zaids available into the selected library
        

        # testname = self.inp.name
        if self.d1s:
            testname = "SphereSDDR"
<<<<<<< HEAD
            zaids = libmanager.get_libzaids(lib, "d1s")
        else:  
=======
        else:
>>>>>>> 82a8ab91
            testname = "Sphere"
            zaids = libmanager.get_libzaids(lib, "mcnp")

        motherdir = os.path.join(directory, testname)
        # If previous results are present they are canceled
        if os.path.exists(motherdir):
            shutil.rmtree(motherdir)
        os.mkdir(motherdir)

        if self.d1s:
            pass
            # os.mkdir(os.path.join(motherdir, "d1s"))
        if self.mcnp:
            os.mkdir(os.path.join(motherdir, "mcnp"))
        if self.serpent:
            os.mkdir(os.path.join(motherdir, "serpent"))
        if self.openmc:
            os.mkdir(os.path.join(motherdir, "openmc"))

        # GET SETTINGS
        # Zaids
        settings = os.path.join(self.test_conf_path, "ZaidSettings.csv")
        settings = pd.read_csv(settings, sep=",").set_index("Z")
        # Materials
        settings_mat = os.path.join(self.test_conf_path, "MaterialsSettings.csv")
        settings_mat = pd.read_csv(settings_mat, sep=",").set_index("Symbol")

        self.run_dir = motherdir

        print(" Zaids:")
        # for zaid in tqdm(zaids):
        for zaid in tqdm(zaids[:limit]):
            Z = int(zaid[:-3])
            # Get Density
            density = settings.loc[Z, "Density [g/cc]"]

            if settings.loc[Z, "Let Override"]:
                # get stop parameters
                if self.nps is None:
                    nps = settings.loc[Z, "NPS cut-off"]
                    if nps is np.nan:
                        nps = None
                else:
                    nps = self.nps

            # Zaid local settings are prioritized
            else:
                nps = settings.loc[Z, "NPS cut-off"]
                if nps is np.nan:
                    nps = None

            self.generate_zaid_test(
                zaid, libmanager, testname, motherdir, -1 * density, nps
            )

        print(" Materials:")
        # for material in tqdm(matlist.materials):
        for material in tqdm(matlist.materials[:limit]):
            # Get density
            density = settings_mat.loc[material.name.upper(), "Density [g/cc]"]

            self.generate_material_test(
                material, -1 * density, libmanager, testname, motherdir
            )

    def generate_zaid_test(
        self,
        zaid,
        libmanager,
        testname,
        motherdir,
        density,
        nps,
        addtag=None,
        parentlist=None,
        lib=None,
    ):
        """
        Generate input for a single zaid sphere leakage benchmark run.

        Parameters
        ----------
        zaid : str
            zaid in string format.
        libmanager : Libmanager
            Jade Libmanager.
        testname : str
            name of the benchmark.
        motherdir : str/path
            Path to the benchmark folder.
        density : (str/float)
            Density value for the sphere.
        nps : float
            number of particles cut-off
        addtag : str, optional
            add tag at the end of the single zaid test name. The default is
            None
        parentlist : list, optional
            add the PIKMT if requested (list of parent zaids)

        Returns
        -------
        None.

        """
        if lib is None:
            lib = self.lib

        # Adjourn the material cards for the zaid
        zaid = mat.Zaid(1, zaid[:-3], zaid[-3:], lib)
        name, formula = libmanager.get_zaidname(zaid)
        if self.d1s:
            # Retrieve wwinp & other misc files if they exist
            directoryVRT = os.path.join(
                self.path_VRT, "d1s", zaid.element + zaid.isotope
            )
            edits_file = os.path.join(directoryVRT, "inp_edits.txt")
            ww_file = os.path.join(directoryVRT, "wwinp")
            # Create MCNP material card
            submat = mat.SubMaterial("M1", [zaid], header="C " + name + " " + formula)
            material = mat.Material([zaid], None, "M1", submaterials=[submat])
            matlist = mat.MatCardsList([material])

            # Generate the new input
            newinp = deepcopy(self.d1s_inp)
            newinp.matlist = matlist  # Assign material
            # adjourn density
            newinp.change_density(density)
            # assign stop card
            newinp.add_stopCard(nps)
            # add PIKMT if requested
            if parentlist is not None:
                newinp.add_PIKMT_card(parentlist)

            # Write new input file
            outfile, outdir = self._get_zaidtestname(
                testname, zaid, formula, addtag=addtag
            )

            outpath = os.path.join(motherdir, outdir, "d1s") 
            os.makedirs(outpath, exist_ok=True)  
            outinpfile = os.path.join(outpath, outfile)
            newinp.write(outinpfile)

            # Copy also wwinp file
            if os.path.exists(directoryVRT):
                outwwfile = os.path.join(outpath, "wwinp")
                shutil.copyfile(ww_file, outwwfile)

        if self.mcnp:
            # Retrieve wwinp & other misc files if they exist
            directoryVRT = os.path.join(
                self.path_VRT, "mcnp", zaid.element + zaid.isotope
            )
            edits_file = os.path.join(directoryVRT, "inp_edits.txt")
            ww_file = os.path.join(directoryVRT, "wwinp")
            # Create MCNP material card
            submat = mat.SubMaterial("M1", [zaid], header="C " + name + " " + formula)
            material = mat.Material([zaid], None, "M1", submaterials=[submat])
            matlist = mat.MatCardsList([material])

            # Generate the new input
            newinp = deepcopy(self.mcnp_inp)
            newinp.matlist = matlist  # Assign material
            # adjourn density
            newinp.change_density(density)
            # assign stop card
            newinp.add_stopCard(nps)
            # Write new input file
            outfile, outdir = self._get_zaidtestname(
                testname, zaid, formula, addtag=addtag
            )
            outpath = os.path.join(motherdir, "mcnp", outdir)
            os.mkdir(outpath)
            outinpfile = os.path.join(outpath, outfile)
            newinp.write(outinpfile)

            # Copy also wwinp file
            if os.path.exists(directoryVRT):
                outwwfile = os.path.join(outpath, "wwinp")
                shutil.copyfile(ww_file, outwwfile)

        if self.serpent:
            # Create Serpent material card
            submat = mat.SubMaterial(
                "mat 1", [zaid], header="% " + name + " " + formula
            )
            material = mat.Material(
                [zaid], None, "mat 1", submaterials=[submat], density=density
            )
            matlist = mat.MatCardsList([material])

            # Generate the new input
            newinp = deepcopy(self.serpent_inp)
            newinp.matlist = matlist  # Assign material

            # assign stop card
            newinp.add_stopCard(nps)

            # Write new input file
            outfile, outdir = self._get_zaidtestname(
                testname, zaid, formula, addtag=addtag
            )
            outpath = os.path.join(motherdir, "serpent", outdir)
            os.mkdir(outpath)
            outinpfile = os.path.join(outpath, outfile)
            newinp.write(outinpfile)

        if self.openmc:
            # Create MCNP material card
            submat = mat.SubMaterial("m1", [zaid])
            material = mat.Material(
                [zaid], None, "m1", submaterials=[submat], density=density
            )
            matlist = mat.MatCardsList([material])

            # Generate the new input
            newinp = deepcopy(self.openmc_inp)
            newinp.matlist = matlist  # Assign material

            # assign stop card
            newinp.add_stopCard(nps)

            # Write new input file
            outfile, outdir = self._get_zaidtestname(
                testname, zaid, formula, addtag=addtag
            )
            outpath = os.path.join(motherdir, "openmc", outdir)
            os.mkdir(outpath)
            newinp.write(outpath, libmanager)

    @staticmethod
    def _get_zaidtestname(testname, zaid, formula, addtag=None):
        outfile = testname + "_" + zaid.element + zaid.isotope + "_" + formula + "_"
        outdir = testname + "_" + zaid.element + zaid.isotope + "_" + formula

        if addtag is not None:
            outfile = outfile + addtag + "_"
            outdir = outdir + "_" + addtag

        return outfile, outdir

    def generate_material_test(
        self,
        material,
        density,
        libmanager,
        testname,
        motherdir,
        parentlist=None,
        lib=None,
    ):
        """
        Generate a sphere leakage benchmark input for a single typical
        material.

        Parameters
        ----------
        material : matreader.Material
            material object to be used for the new input.
        density : float
            densitiy value in g/cc
        libmanager : Libmanager
            Jade Libmanager.
        testname : str
            name of the benchmark.
        motherdir : str/path
            Path to the benchmark folder.
        parentlist : list, optional
            add the PIKMT if requested (list of parent zaids)

        Returns
        -------
        None.

        """
        if lib is None:
            lib = self.lib
        truename = material.name

        if self.d1s:
            # Retrieve wwinp & other misc files if they exist
            directoryVRT = os.path.join(self.path_VRT, "d1s", truename)
            edits_file = os.path.join(directoryVRT, "inp_edits.txt")
            ww_file = os.path.join(directoryVRT, "wwinp")
            newmat = deepcopy(material)
            # Translate and assign the material
            newmat.translate(lib, libmanager, "d1s")
            newmat.header = material.header + "C\nC True name:" + truename
            newmat.name = "M1"
            matlist = mat.MatCardsList([newmat])

            # Generate the new input
            newinp = deepcopy(self.d1s_inp)
            newinp.matlist = matlist  # Assign material
            # adjourn density
            newinp.change_density(density)
            # add stop card
            newinp.add_stopCard(self.nps)
            # Add PIKMT card if required
            if parentlist is not None:
                newinp.add_PIKMT_card(parentlist)

            # Write new input file
            outfile = testname + "_" + truename + "_"
            outdir = testname + "_" + truename

            outpath = os.path.join(motherdir, outdir, "d1s")  
            os.makedirs(outpath, exist_ok=True) 
            outinpfile = os.path.join(outpath, outfile)
            newinp.write(outinpfile)

            # Copy also wwinp file
            if os.path.exists(directoryVRT):
                outwwfile = os.path.join(outpath, "wwinp")
                shutil.copyfile(ww_file, outwwfile)

        if self.mcnp:
            # Retrieve wwinp & other misc files if they exist
            directoryVRT = os.path.join(self.path_VRT, "mcnp", truename)
            edits_file = os.path.join(directoryVRT, "inp_edits.txt")
            ww_file = os.path.join(directoryVRT, "wwinp")
            newmat = deepcopy(material)
            # Translate and assign the material
            newmat.translate(lib, libmanager, "mcnp")
            newmat.header = material.header + "C\nC True name:" + truename
            newmat.name = "M1"
            matlist = mat.MatCardsList([newmat])

            # Generate the new input
            newinp = deepcopy(self.mcnp_inp)
            newinp.matlist = matlist  # Assign material
            # adjourn density
            newinp.change_density(density)
            # add stop card
            newinp.add_stopCard(self.nps)
            # Add PIKMT card if required
            if parentlist is not None:
                newinp.add_PIKMT_card(parentlist)

            # Write new input file
            outfile = testname + "_" + truename + "_"
            outdir = testname + "_" + truename
            outpath = os.path.join(motherdir, "mcnp", outdir)
            os.mkdir(outpath)
            outinpfile = os.path.join(outpath, outfile)
            newinp.write(outinpfile)

            # Copy also wwinp file
            if os.path.exists(directoryVRT):
                outwwfile = os.path.join(outpath, "wwinp")
                shutil.copyfile(ww_file, outwwfile)

        if self.serpent:
            newmat = deepcopy(material)
            # Translate and assign the material
            newmat.translate(lib, libmanager, "serpent")
            newmat.header = material.header + "%\n% True name:" + truename
            newmat.name = "mat 1"
            newmat.density = density
            matlist = mat.MatCardsList([newmat])

            # Generate the new input
            newinp = deepcopy(self.serpent_inp)
            newinp.matlist = matlist  # Assign material
            # add stop card
            newinp.add_stopCard(self.nps)  # , self.ctme, self.precision)

            # Write new input file
            outfile = testname + "_" + truename + "_"
            outdir = testname + "_" + truename
            outpath = os.path.join(motherdir, "serpent", outdir)
            os.mkdir(outpath)
            outinpfile = os.path.join(outpath, outfile)
            newinp.write(outinpfile)

        if self.openmc:
            newmat = deepcopy(material)
            # Translate and assign the material (not supported yet for openmc)
            # newmat.translate(lib, libmanager, 'openmc')
            newmat.name = "m1"
            newmat.density = density
            matlist = mat.MatCardsList([newmat])

            # Generate the new input
            newinp = deepcopy(self.openmc_inp)
            newinp.matlist = matlist  # Assign material
            # add stop card
            newinp.add_stopCard(self.nps)  # , self.ctme, self.precision)

            # Write new input file
            outfile = testname + "_" + truename + "_"
            outdir = testname + "_" + truename
            outpath = os.path.join(motherdir, "openmc", outdir)
            os.mkdir(outpath)
            newinp.write(outpath, libmanager)

    def run(self, config, libmanager, runoption: str) -> None:
        """Sphere leakage requries ad-hoc run method.

        Parameters
        ----------
        config :
            Configuration settings
        libmanager :
            libmanager
        runoption : str
        """

        directory = self.run_dir

        if self.d1s:
            d1s_directory = os.path.join(directory, "d1s")
            if pd.isnull(config.d1s_exec) is not True:
                for folder in tqdm(os.listdir(d1s_directory)):
                    run_directory = os.path.join(d1s_directory, folder)
                    self.run_d1s(config, libmanager, folder + "_", run_directory)

        if self.mcnp:
            mcnp_directory = os.path.join(directory, "mcnp")
            if pd.isnull(config.mcnp_exec) is not True:
                for folder in tqdm(os.listdir(mcnp_directory)):
                    run_directory = os.path.join(mcnp_directory, folder)
                    self.run_mcnp(
                        config, libmanager, folder + "_", run_directory, runoption
                    )

        if self.serpent:
            serpent_directory = os.path.join(directory, "serpent")
            if pd.isnull(config.serpent_exec) is not True:
                for folder in tqdm(os.listdir(serpent_directory)):
                    run_directory = os.path.join(serpent_directory, folder)
                    self.run_serpent(
                        config, libmanager, folder + "_", run_directory, runoption
                    )

        if self.openmc:
            openmc_directory = os.path.join(directory, "openmc")
            if pd.isnull(config.openmc_exec) is not True:
                for folder in tqdm(os.listdir(openmc_directory)):
                    run_directory = os.path.join(openmc_directory, folder)
                    self.run_openmc(
                        config, libmanager, folder + "_", run_directory, runoption
                    )


class SphereTestSDDR(SphereTest):
    def __init__(self, *args, **keyargs):
        super().__init__(*args, **keyargs)
        # Lib needs to be provided in the {activation lib}-{transportlib}
        activationlib, transportlib = check_transport_activation(self.lib)
        self.activationlib = activationlib
        self.transportlib = transportlib

    def generate_test(self, directory, libmanager, limit=None, lib=None):
        super().generate_test(
            directory, libmanager, limit=limit, lib=self.activationlib
        )

    def generate_zaid_test(self, zaid, libmanager, testname, motherdir, density, nps):
        """
        Generate input for a single zaid sphere SDDR benchmark run.
        Depending on the number of reactions, multiple inputs may be generated
        from a single zaid.

        Parameters
        ----------
        zaid : str
            zaid in string format.
        libmanager : Libmanager
            Jade Libmanager.
        testname : str
            name of the benchmark.
        motherdir : str/path
            Path to the benchmark folder.
        density : (str/float)
            Density value for the sphere.
        nps : float
            number of particles cut-off

        Returns
        -------
        None.
        """

        # Recover the available reactions
        reactions = libmanager.get_reactions(self.activationlib, zaid)

        # Genearate a different test for each reaction
        for reaction in reactions:
            MT = reaction[0]
            daughter = reaction[1]
            # generate the input file
            super().generate_zaid_test(
                zaid,
                libmanager,
                testname,
                motherdir,
                density,
                nps,
                addtag=MT,
                parentlist=[zaid],
                lib=self.activationlib,
            )

            # --- Add the irradiation file ---
            # generate file
            reacfile = self._generate_reaction_file([(zaid, MT, daughter)])
            # Recover ouput directory
            name, formula = libmanager.get_zaidname(zaid)
            zaidob = mat.Zaid(1, zaid[:-3], zaid[-3:], self.activationlib)
            _, outdir = self._get_zaidtestname(testname, zaidob, formula, addtag=MT)
<<<<<<< HEAD
            outpath = os.path.join(motherdir, "d1s", outdir)
=======

            # select outpath, at the moment only d1s is supported
            if self.d1s:
                outpath = os.path.join(motherdir, "d1s", outdir)
            else:
                raise NotImplementedError(
                    "Only d1s is supported at the moment for SDDR tests"
                )

>>>>>>> 82a8ab91
            reacfile.write(outpath)

            # --- Add the irradiation file ---
            irrfile, ans = self._generate_irradiation_file([daughter])
            irrfile.write(outpath)
            if not ans:
                print(
                    CORANGE
                    + " Warning: {} irr file was not generated".format(outdir)
                    + CEND
                )

    def generate_material_test(
        self, material, density, libmanager, testname, motherdir
    ):
        """
        Generate a sphere leakage benchmark input for a single typical
        material.

        Parameters
        ----------
        material : matreader.Material
            material object to be used for the new input.
        density : float
            densitiy value in g/cc
        libmanager : Libmanager
            Jade Libmanager.
        testname : str
            name of the benchmark.
        motherdir : str/path
            Path to the benchmark folder.

        Returns
        -------
        None.

        """
        # there will only be one test for each material that includes
        # all the possible reactions
        truename = material.name

        # --- Add the reaction file ---
        # Recover all the reactions (for each isotope) in the material
        reactions = []
        parentlist = []
        daughterlist = []
        transportlist = []
        for submat in material.submaterials:
            for zaid in submat.zaidList:
                parent = zaid.element + zaid.isotope
                zaidreactions = libmanager.get_reactions(self.activationlib, parent)
                if len(zaidreactions) > 0:
                    # it is a parent only if reactions are available
                    parentlist.append(parent)
                else:
                    # normal transport
                    transportlist.append(parent)

                for MT, daughter in zaidreactions:
                    reactions.append((parent, MT, daughter))
                    daughterlist.append(daughter)

        # eliminate duplicates
        daughterlist = list(set(daughterlist))
        parentlist = list(set(parentlist))
        transportlist = list(set(transportlist))

        # The generation of the inputs has to be done only if there is at
        # least one parent
        if len(parentlist) == 0:
            return
        else:
            # generate the input
            libs = {self.activationlib: parentlist, self.transportlib: transportlist}
            super().generate_material_test(
                material,
                density,
                libmanager,
                testname,
                motherdir,
                parentlist=parentlist,
                lib=libs,
            )
            # Generate the reaction file
            reac_file = self._generate_reaction_file(reactions)
            # recover output directory and write file
            outdir = testname + "_" + truename

            # select outpath, at the moment only d1s is supported
            if self.d1s:
                outpath = os.path.join(motherdir, "d1s", outdir)
            else:
                raise NotImplementedError(
                    "Only d1s is supported at the moment for SDDR tests"
                )

            reac_file.write(outpath)

            # --- Add the irradiation file ---
            irrfile, ans = self._generate_irradiation_file(set(daughterlist))
            irrfile.write(outpath)
            if not ans:
                print(
                    CORANGE
                    + " Warning: {} irr file was not generated".format(outdir)
                    + CEND
                )

    def _generate_reaction_file(self, reactions):
        """
        Generate a reaction file object given the parents and reactions
        selected

        Parameters
        ----------
        parent : str
            parent zaid num (e.g. 1001).
        reactions : list
            list of reactions (parent, MT, daughter) to be used.

        Returns
        -------
        ReactionFile
            Reaction file associated with the test.

        """
        reaction_list = []
        for parent, MT, daughter in reactions:
            parent = parent + "." + self.activationlib
            rx = Reaction(parent, MT, daughter)
            reaction_list.append(rx)

        return ReactionFile(reaction_list)

    def _generate_irradiation_file(self, daughters):
        """
        Generate a D1S irradiation file selecting irradiation schedules from
        an existing file.

        Parameters
        ----------
        daughters : list.
            daughter zaids to be selected

        Returns
        -------
        irradfile : IrradiationFile
            newly generated irradiation file
        ans : bool
            the object was created without issues

        """
        try:
            filepath = os.path.join(self.test_conf_path, "irrad_" + self.activationlib)
        except FileNotFoundError:
            print(
                CRED
                + """
 Please provide an irradiation file summary for lib {}. Check the documentation
 for additional details. The application will now exit.
                  """.format(
                    self.activationlib
                )
                + CEND
            )
            sys.exit()

        irradfile = IrradiationFile.from_text(filepath)
        # Keep only useful irradiations
        new_irradiations = []
        for irradiation in irradfile.irr_schedules:
            if irradiation.daughter in daughters:
                new_irradiations.append(irradiation)

        if len(new_irradiations) != len(daughters):
            print(
                CORANGE
                + """
 Warning: irradiation schedules were not found for all specified daughters.
 """
                + CEND
            )
            ans = False
        else:
            ans = True

        irradfile.irr_schedules = new_irradiations
        return irradfile, ans


class FNGTest(Test):
    def custom_inp_modifications(self):
        # Add the tracking for daughters in tally 14
        zaids = self.irrad.get_daughters()
        self.d1s_inp.add_track_contribution("F14:p", zaids, who="daughter")
        # Add the tracking for daughters in tally 24
        zaids = self.react.get_parents()
        self.d1s_inp.add_track_contribution("F24:p", zaids, who="parent")


class MultipleTest:
    def __init__(self, inpsfolder, lib, config, log, confpath, runoption, TestOb=Test):
        """
        A collection of Tests

        Parameters
        ----------
        inpsfolder : path-like object
            folder that contains all inputs of the tests.
        lib : str
            library suffix to use (e.g. 31c).
        config : pd.DataFrame (single row)
            configuration options for the test.
        log : Log
            Jade log file access.
        confpath : path like object
            path to the test configuration folder.
        TestOb : testrun.Test, optional
            type of test object to be used. The default is Test.

        Returns
        -------
        None.

        """
        tests = []
        for folder in os.listdir(inpsfolder):
            inp = os.path.join(inpsfolder, folder)
            test = TestOb(inp, lib, config, log, confpath, runoption)
            tests.append(test)
        self.tests = tests
        self.name = os.path.basename(inpsfolder)

    def generate_test(self, lib_directory, libmanager):
        """
        Generate all the tests of the collection

        Parameters
        ----------
        lib_directory : path-like
            output directory where to generate the tests.
        libmanager : libmanager.LibManager
            object handling libraries operations.

        Returns
        -------
        None.

        """
        self.MCNPdir = os.path.join(lib_directory, self.name)
        safe_override(self.MCNPdir)
        for test in self.tests:
            mcnp_dir = os.path.join(self.MCNPdir, test.name)
            test.generate_test(lib_directory, libmanager, run_dir=mcnp_dir)

    def run(self, config, libmanager, runoption: str) -> None:
        """Run all tests

        Parameters
        ----------
        config :
            Configuration settings
        libmanager :
            libmanager
        runoption : str
            command line or as a job
        """
        for test in tqdm(self.tests):
            test.run(config, libmanager, runoption)


def safe_mkdir(directory):
    if not os.path.exists(directory):
        os.mkdir(directory)


def safe_override(directory):
    if os.path.exists(directory):
        shutil.rmtree(directory)
    os.mkdir(directory)


def check_transport_activation(lib):
    # Operate on the newlib, should arrive in the 99c-31c format
    errmsg = """
 Please define the pair activation-transport lib for the FNG benchmark
 (e.g. 99c-31c). See additional details on the documentation.
            """
    try:
        activationlib = lib.split("-")[0]
        transportlib = lib.split("-")[1]
    except IndexError:
        raise ValueError(errmsg)
    # Check that libraries have been correctly defined
    if activationlib + "-" + transportlib != lib:
        raise ValueError(errmsg)

    return activationlib, transportlib<|MERGE_RESOLUTION|>--- conflicted
+++ resolved
@@ -864,12 +864,7 @@
         # testname = self.inp.name
         if self.d1s:
             testname = "SphereSDDR"
-<<<<<<< HEAD
-            zaids = libmanager.get_libzaids(lib, "d1s")
-        else:  
-=======
         else:
->>>>>>> 82a8ab91
             testname = "Sphere"
             zaids = libmanager.get_libzaids(lib, "mcnp")
 
@@ -1382,9 +1377,6 @@
             name, formula = libmanager.get_zaidname(zaid)
             zaidob = mat.Zaid(1, zaid[:-3], zaid[-3:], self.activationlib)
             _, outdir = self._get_zaidtestname(testname, zaidob, formula, addtag=MT)
-<<<<<<< HEAD
-            outpath = os.path.join(motherdir, "d1s", outdir)
-=======
 
             # select outpath, at the moment only d1s is supported
             if self.d1s:
@@ -1394,7 +1386,6 @@
                     "Only d1s is supported at the moment for SDDR tests"
                 )
 
->>>>>>> 82a8ab91
             reacfile.write(outpath)
 
             # --- Add the irradiation file ---
